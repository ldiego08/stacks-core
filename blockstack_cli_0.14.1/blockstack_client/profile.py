--- conflicted
+++ resolved
@@ -316,15 +316,11 @@
     if 'include_name_record' is true, then zonefile will contain
     an extra key called 'name_record' that includes the blockchain name record.
 
-<<<<<<< HEAD
-    `wallet_keys` is only needed if `create_if_absent` is True
-=======
     If 'raw_zonefile' is true, no attempt to parse the zonefile will be made.
     The raw zonefile will be returned in 'zonefile'.
 
     @wallet_keys does not need to be given, unles you're creating a new zonefile (with create_if_absent).
     Even then, only the *public* data key needs to be set.
->>>>>>> 6df3ec04
     """
 
     if proxy is None:
@@ -518,22 +514,13 @@
     return (user_profile, user_zonefile)
 
 
-<<<<<<< HEAD
-def store_name_zonefile( name, user_zonefile, txid, storage_drivers=[] ):
-=======
 def store_name_zonefile_data( name, user_zonefile_txt, txid, storage_drivers=None ):
->>>>>>> 6df3ec04
     """
     Store a serialized zonefile to immutable storage providers, synchronously.
     This is only necessary if we've added/changed/removed immutable data.
 
-<<<<<<< HEAD
-    Return (True, hash(user data)) on success
-    Return (False, hash) on failure
-=======
     Return (True, hash(user zonefile)) on success
     Return (False, None) on failure.
->>>>>>> 6df3ec04
     """
 
     storage_drivers = [] if storage_drivers is None else storage_drivers
@@ -730,15 +717,9 @@
         return {'error': 'Failed to publish zonefile to all backend providers'}
 
 
-<<<<<<< HEAD
-def zonefile_replicate( fqu, zonefile_json, tx_hash, server_list, config_path=CONFIG_PATH, storage_drivers=None ):
-    """
-    Replicate a zonefile both to a list of blockstack servers,
-=======
 def zonefile_data_replicate( fqu, zonefile_data, tx_hash, server_list, config_path=CONFIG_PATH, storage_drivers=None ):
     """
     Replicate zonefile data both to a list of blockstack servers,
->>>>>>> 6df3ec04
     as well as to the user's storage drivers.
 
     Return {'status': True, 'servers': successful server list} on success
@@ -762,26 +743,14 @@
     assert len(required_storage_drivers) > 0, "No zonefile storage drivers specified"
 
     # replicate to our own storage providers
-<<<<<<< HEAD
-    rc = store_name_zonefile( fqu, zonefile_json, tx_hash, storage_drivers=required_storage_drivers )
-=======
     rc = store_name_zonefile_data( fqu, zonefile_data, tx_hash, storage_drivers=required_storage_drivers )
->>>>>>> 6df3ec04
     if not rc:
         log.info("Failed to replicate zonefile for %s to %s" % (fqu))
         return {'error': 'Failed to store user zonefile'}
 
     # replicate to blockstack servers
-<<<<<<< HEAD
-    res = zonefile_publish( fqu, zonefile_json, server_list ) 
-=======
     res = zonefile_data_publish( fqu, zonefile_data, server_list ) 
->>>>>>> 6df3ec04
     if 'error' in res:
         return res
 
     return {'status': True, 'servers': res['servers']}
-<<<<<<< HEAD
-=======
-
->>>>>>> 6df3ec04
