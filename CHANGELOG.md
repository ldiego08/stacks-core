--- conflicted
+++ resolved
@@ -5,7 +5,6 @@
 The format is based on [Keep a Changelog](https://keepachangelog.com/en/1.0.0/),
 and this project adheres to the versioning scheme outlined in the [README.md](README.md).
 
-<<<<<<< HEAD
 ## [Unreleased]
 
 - Added support for Clarity 3
@@ -17,14 +16,16 @@
     - `get-stacks-block-info?` added
     - `get-tenure-info?` added
     - `get-block-info?` removed
-=======
+
 ## [2.5.0.0.5]
-### Added
+
+### Added
+
 - Added configuration option `connections.antientropy_retry` (#4932)
-### Changed
+
+### Changed
+
 - Set default antientropy_retry to run once per hour (#4935)
->>>>>>> 47db1d0a
-
 
 ## [2.5.0.0.4]
 
@@ -56,7 +57,6 @@
 - Extra pair of signer slots got introduced at the epoch 2.5 boundary (#4845, #4868, #4891)
 - Never consider Stacks chain tips that are not on the canonical burn chain #4886 (#4893)
 
-
 ### Fixed
 
 - Allow Nakamoto blocks to access the burn block associated with the current tenure (#4333)
@@ -77,7 +77,6 @@
 This is the first consensus-critical release for Nakamoto. Nodes which do not update before the 2.5 activation height will be forked away from the rest of the network. This release is compatible with 2.4.x chain state directories and does not require resyncing from genesis. The first time a node boots with this version it will perform some database migrations which could lengthen the normal node startup time.
 
 **This is a required release before Nakamoto rules are enabled in 3.0.**
-
 
 ### Timing of Release from 2.5 to 3.0
 
