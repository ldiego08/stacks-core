--- conflicted
+++ resolved
@@ -181,21 +181,15 @@
         QualifiedContractIdentifier::new(p1_std_principal_data.clone(), "second".into());
 
     owned_env
-<<<<<<< HEAD
-        .initialize_contract(token_contract_id.clone(), contract, None)
-        .unwrap();
-    owned_env
-        .initialize_contract(second_contract_id.clone(), contract_second, None)
-=======
-        .initialize_contract(token_contract_id.clone(), contract, ASTRules::PrecheckSize)
+        .initialize_contract(token_contract_id.clone(), contract, None, ASTRules::PrecheckSize)
         .unwrap();
     owned_env
         .initialize_contract(
             second_contract_id.clone(),
             contract_second,
+            None,
             ASTRules::PrecheckSize,
         )
->>>>>>> 9d897256
         .unwrap();
 
     owned_env.stx_faucet(&(p1_principal), u128::MAX - 1500);
@@ -547,15 +541,12 @@
     let contract_principal = PrincipalData::Contract(token_contract_id.clone());
 
     owned_env
-<<<<<<< HEAD
-        .initialize_contract(token_contract_id.clone(), tokens_contract, None)
-=======
         .initialize_contract(
             token_contract_id.clone(),
             tokens_contract,
+            None,
             ASTRules::PrecheckSize,
         )
->>>>>>> 9d897256
         .unwrap();
 
     let (result, asset_map, _events) = execute_transaction(
@@ -846,11 +837,7 @@
     let token_contract_id =
         QualifiedContractIdentifier::new(p1_std_principal_data.clone(), "tokens".into());
     let err = owned_env
-<<<<<<< HEAD
-        .initialize_contract(token_contract_id.clone(), bad_0, None)
-=======
-        .initialize_contract(token_contract_id.clone(), bad_0, ASTRules::PrecheckSize)
->>>>>>> 9d897256
+        .initialize_contract(token_contract_id.clone(), bad_0, None, ASTRules::PrecheckSize)
         .unwrap_err();
     assert!(match err {
         Error::Unchecked(CheckErrors::TypeValueError(_, _)) => true,
@@ -858,11 +845,7 @@
     });
 
     let err = owned_env
-<<<<<<< HEAD
-        .initialize_contract(token_contract_id.clone(), bad_1, None)
-=======
-        .initialize_contract(token_contract_id.clone(), bad_1, ASTRules::PrecheckSize)
->>>>>>> 9d897256
+        .initialize_contract(token_contract_id.clone(), bad_1, None, ASTRules::PrecheckSize)
         .unwrap_err();
     assert!(match err {
         Error::Unchecked(CheckErrors::TypeValueError(_, _)) => true,
@@ -870,11 +853,7 @@
     });
 
     owned_env
-<<<<<<< HEAD
-        .initialize_contract(token_contract_id.clone(), contract, None)
-=======
-        .initialize_contract(token_contract_id.clone(), contract, ASTRules::PrecheckSize)
->>>>>>> 9d897256
+        .initialize_contract(token_contract_id.clone(), contract, None, ASTRules::PrecheckSize)
         .unwrap();
 
     let (result, _asset_map, _events) = execute_transaction(
@@ -941,18 +920,10 @@
         QualifiedContractIdentifier::new(p1_std_principal_data.clone(), "names-2".into());
 
     owned_env
-<<<<<<< HEAD
-        .initialize_contract(tokens_contract_id.clone(), tokens_contract, None)
-        .unwrap();
-    owned_env
-        .initialize_contract(names_contract_id.clone(), names_contract, None)
-        .unwrap();
-    owned_env
-        .initialize_contract(names_2_contract_id.clone(), names_contract, None)
-=======
         .initialize_contract(
             tokens_contract_id.clone(),
             tokens_contract,
+            None,
             ASTRules::PrecheckSize,
         )
         .unwrap();
@@ -960,6 +931,7 @@
         .initialize_contract(
             names_contract_id.clone(),
             names_contract,
+            None,
             ASTRules::PrecheckSize,
         )
         .unwrap();
@@ -967,9 +939,9 @@
         .initialize_contract(
             names_2_contract_id.clone(),
             names_contract,
+            None,
             ASTRules::PrecheckSize,
         )
->>>>>>> 9d897256
         .unwrap();
 }
 
@@ -1021,29 +993,23 @@
     let name_hash_cheap_0 = execute("(hash160 100001)");
 
     owned_env
-<<<<<<< HEAD
-        .initialize_contract(tokens_contract_id.clone(), tokens_contract, None)
-=======
         .initialize_contract(
             tokens_contract_id.clone(),
             tokens_contract,
+            None,
             ASTRules::PrecheckSize,
         )
->>>>>>> 9d897256
         .unwrap();
 
     let names_contract_id =
         QualifiedContractIdentifier::new(p1_std_principal_data.clone(), "names".into());
     owned_env
-<<<<<<< HEAD
-        .initialize_contract(names_contract_id.clone(), names_contract, None)
-=======
         .initialize_contract(
             names_contract_id.clone(),
             names_contract,
+            None,
             ASTRules::PrecheckSize,
         )
->>>>>>> 9d897256
         .unwrap();
 
     let (result, _asset_map, _events) = execute_transaction(
