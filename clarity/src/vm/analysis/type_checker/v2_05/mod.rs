--- conflicted
+++ resolved
@@ -285,13 +285,8 @@
                     )?;
                 }
                 (expected_type, value) => {
-<<<<<<< HEAD
                     if !expected_type.admits(&StacksEpochId::Epoch2_05, &value)? {
                         let actual_type = TypeSignature::type_of(&value)?;
-=======
-                    if !expected_type.admits(&StacksEpochId::Epoch2_05, value)? {
-                        let actual_type = TypeSignature::type_of(value);
->>>>>>> 8508c381
                         return Err(
                             CheckErrors::TypeError(expected_type.clone(), actual_type).into()
                         );
@@ -441,7 +436,6 @@
         context: &TypingContext,
         expected_type: &TypeSignature,
     ) -> TypeResult {
-<<<<<<< HEAD
         match (&expr.expr, expected_type) {
             (
                 LiteralValue(Value::Principal(PrincipalData::Contract(ref contract_identifier))),
@@ -470,41 +464,13 @@
                     ))?;
 
                 contract_to_check.check_trait_compliance(
-=======
-        if let (
-            LiteralValue(Value::Principal(PrincipalData::Contract(ref contract_identifier))),
-            TypeSignature::TraitReferenceType(trait_identifier),
-        ) = (&expr.expr, expected_type)
-        {
-            let contract_to_check = self
-                .db
-                .load_contract(contract_identifier, &StacksEpochId::Epoch2_05)
-                .ok_or(CheckErrors::NoSuchContract(contract_identifier.to_string()))?;
-
-            let contract_defining_trait = self
-                .db
-                .load_contract(
-                    &trait_identifier.contract_identifier,
->>>>>>> 8508c381
                     &StacksEpochId::Epoch2_05,
-                )
-                .ok_or(CheckErrors::NoSuchContract(
-                    trait_identifier.contract_identifier.to_string(),
-                ))?;
-
-            let trait_definition = contract_defining_trait
-                .get_defined_trait(&trait_identifier.name)
-                .ok_or(CheckErrors::NoSuchTrait(
-                    trait_identifier.contract_identifier.to_string(),
-                    trait_identifier.name.to_string(),
-                ))?;
-
-            contract_to_check.check_trait_compliance(
-                &StacksEpochId::Epoch2_05,
-                trait_identifier,
-                trait_definition,
-            )?;
-            return Ok(expected_type.clone());
+                    trait_identifier,
+                    trait_definition,
+                )?;
+                return Ok(expected_type.clone());
+            }
+            (_, _) => {}
         }
 
         let actual_type = self.type_check(expr, context)?;
