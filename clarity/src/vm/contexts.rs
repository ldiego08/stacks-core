// Copyright (C) 2013-2020 Blockstack PBC, a public benefit corporation
// Copyright (C) 2020 Stacks Open Internet Foundation
//
// This program is free software: you can redistribute it and/or modify
// it under the terms of the GNU General Public License as published by
// the Free Software Foundation, either version 3 of the License, or
// (at your option) any later version.
//
// This program is distributed in the hope that it will be useful,
// but WITHOUT ANY WARRANTY; without even the implied warranty of
// MERCHANTABILITY or FITNESS FOR A PARTICULAR PURPOSE.  See the
// GNU General Public License for more details.
//
// You should have received a copy of the GNU General Public License
// along with this program.  If not, see <http://www.gnu.org/licenses/>.

use std::collections::{BTreeMap, BTreeSet, HashMap, HashSet};
use std::convert::TryInto;
use std::fmt;
use std::mem::replace;

use serde::Serialize;
use serde_json::json;
use stacks_common::consts::CHAIN_ID_TESTNET;
use stacks_common::types::chainstate::StacksBlockId;
use stacks_common::types::StacksEpochId;

use super::EvalHook;
use crate::vm::ast::{ASTRules, ContractAST};
use crate::vm::callables::{DefinedFunction, FunctionIdentifier};
use crate::vm::contracts::Contract;
use crate::vm::costs::cost_functions::ClarityCostFunction;
use crate::vm::costs::{
    cost_functions, runtime_cost, ClarityCostFunctionReference, CostErrors, CostTracker,
    ExecutionCost, LimitedCostTracker,
};
use crate::vm::database::{
    ClarityDatabase, DataMapMetadata, DataVariableMetadata, FungibleTokenMetadata,
    NonFungibleTokenMetadata,
};
use crate::vm::errors::{
    CheckErrors, InterpreterError, InterpreterResult as Result, RuntimeErrorType,
};
use crate::vm::events::*;
use crate::vm::representations::{ClarityName, ContractName, SymbolicExpression};
use crate::vm::types::signatures::FunctionSignature;
use crate::vm::types::{
    AssetIdentifier, BuffData, CallableData, OptionalData, PrincipalData,
    QualifiedContractIdentifier, TraitIdentifier, TypeSignature, Value,
};
use crate::vm::version::ClarityVersion;
use crate::vm::{ast, eval, is_reserved, stx_transfer_consolidated};

pub const MAX_CONTEXT_DEPTH: u16 = 256;

// TODO:
//    hide the environment's instance variables.
//     we don't want many of these changing after instantiation.
/// Environments pack a reference to the global context (which is basically the db),
///   the current contract context, a call stack, the current sender, caller, and
///   sponsor (if one exists).
/// Essentially, the point of the Environment struct is to prevent all the eval functions
///   from including all of these items in their method signatures individually. Because
///   these different contexts can be mixed and matched (i.e., in a contract-call, you change
///   contract context), a single "invocation" will end up creating multiple environment
///   objects as context changes occur.
pub struct Environment<'a, 'b, 'hooks> {
    pub global_context: &'a mut GlobalContext<'b, 'hooks>,
    pub contract_context: &'a ContractContext,
    pub call_stack: &'a mut CallStack,
    pub sender: Option<PrincipalData>,
    pub caller: Option<PrincipalData>,
    pub sponsor: Option<PrincipalData>,
}

pub struct OwnedEnvironment<'a, 'hooks> {
    context: GlobalContext<'a, 'hooks>,
    call_stack: CallStack,
}

#[derive(Debug, PartialEq, Eq)]
pub enum AssetMapEntry {
    STX(u128),
    Burn(u128),
    Token(u128),
    Asset(Vec<Value>),
}

/**
The AssetMap is used to track which assets have been transfered from whom
during the execution of a transaction.
*/
#[derive(Debug, Clone)]
pub struct AssetMap {
    stx_map: HashMap<PrincipalData, u128>,
    burn_map: HashMap<PrincipalData, u128>,
    token_map: HashMap<PrincipalData, HashMap<AssetIdentifier, u128>>,
    asset_map: HashMap<PrincipalData, HashMap<AssetIdentifier, Vec<Value>>>,
}

impl AssetMap {
    pub fn to_json(&self) -> serde_json::Value {
        let stx: serde_json::map::Map<_, _> = self
            .stx_map
            .iter()
            .map(|(principal, amount)| {
                (
                    format!("{}", principal),
                    serde_json::value::Value::String(format!("{}", amount)),
                )
            })
            .collect();

        let burns: serde_json::map::Map<_, _> = self
            .burn_map
            .iter()
            .map(|(principal, amount)| {
                (
                    format!("{}", principal),
                    serde_json::value::Value::String(format!("{}", amount)),
                )
            })
            .collect();

        let tokens: serde_json::map::Map<_, _> = self
            .token_map
            .iter()
            .map(|(principal, token_map)| {
                let token_json: serde_json::map::Map<_, _> = token_map
                    .iter()
                    .map(|(asset_id, amount)| {
                        (
                            format!("{}", asset_id),
                            serde_json::value::Value::String(format!("{}", amount)),
                        )
                    })
                    .collect();

                (
                    format!("{}", principal),
                    serde_json::value::Value::Object(token_json),
                )
            })
            .collect();

        let assets: serde_json::map::Map<_, _> = self
            .asset_map
            .iter()
            .map(|(principal, nft_map)| {
                let nft_json: serde_json::map::Map<_, _> = nft_map
                    .iter()
                    .map(|(asset_id, nft_values)| {
                        let nft_array = nft_values
                            .iter()
                            .map(|nft_value| {
                                serde_json::value::Value::String(format!("{}", nft_value))
                            })
                            .collect();

                        (
                            format!("{}", asset_id),
                            serde_json::value::Value::Array(nft_array),
                        )
                    })
                    .collect();

                (
                    format!("{}", principal),
                    serde_json::value::Value::Object(nft_json),
                )
            })
            .collect();

        json!({
            "stx": stx,
            "burns": burns,
            "tokens": tokens,
            "assets": assets
        })
    }
}

#[derive(Debug, Clone)]
pub struct EventBatch {
    pub events: Vec<StacksTransactionEvent>,
}

/** GlobalContext represents the outermost context for a single transaction's
     execution. It tracks an asset changes that occurred during the
     processing of the transaction, whether or not the current context is read_only,
     and is responsible for committing/rolling-back transactions as they error or
     abort.
*/
pub struct GlobalContext<'a, 'hooks> {
    asset_maps: Vec<AssetMap>,
    pub event_batches: Vec<EventBatch>,
    pub database: ClarityDatabase<'a>,
    read_only: Vec<bool>,
    pub cost_track: LimitedCostTracker,
    pub mainnet: bool,
    /// This is the epoch of the the block that this transaction is executing within.
    pub epoch_id: StacksEpochId,
    /// This is the chain ID of the transaction
    pub chain_id: u32,
    pub eval_hooks: Option<Vec<&'hooks mut dyn EvalHook>>,
}

#[derive(Serialize, Deserialize, Clone)]
pub struct ContractContext {
    pub contract_identifier: QualifiedContractIdentifier,
    pub variables: HashMap<ClarityName, Value>,
    pub functions: HashMap<ClarityName, DefinedFunction>,
    pub defined_traits: HashMap<ClarityName, BTreeMap<ClarityName, FunctionSignature>>,
    pub implemented_traits: HashSet<TraitIdentifier>,
    // tracks the names of NFTs, FTs, Maps, and Data Vars.
    //  used for ensuring that they never are defined twice.
    pub persisted_names: HashSet<ClarityName>,
    // track metadata for contract defined storage
    pub meta_data_map: HashMap<ClarityName, DataMapMetadata>,
    pub meta_data_var: HashMap<ClarityName, DataVariableMetadata>,
    pub meta_nft: HashMap<ClarityName, NonFungibleTokenMetadata>,
    pub meta_ft: HashMap<ClarityName, FungibleTokenMetadata>,
    pub data_size: u64,
    /// track the clarity version of the contract
    clarity_version: ClarityVersion,
}

pub struct LocalContext<'a> {
    pub function_context: Option<&'a LocalContext<'a>>,
    pub parent: Option<&'a LocalContext<'a>>,
    pub variables: HashMap<ClarityName, Value>,
    pub callable_contracts: HashMap<ClarityName, CallableData>,
    depth: u16,
}

pub struct CallStack {
    stack: Vec<FunctionIdentifier>,
    set: HashSet<FunctionIdentifier>,
    apply_depth: usize,
}

pub type StackTrace = Vec<FunctionIdentifier>;

pub const TRANSIENT_CONTRACT_NAME: &str = "__transient";

impl AssetMap {
    pub fn new() -> AssetMap {
        AssetMap {
            stx_map: HashMap::new(),
            burn_map: HashMap::new(),
            token_map: HashMap::new(),
            asset_map: HashMap::new(),
        }
    }

    // This will get the next amount for a (principal, stx) entry in the stx table.
    fn get_next_stx_amount(&self, principal: &PrincipalData, amount: u128) -> Result<u128> {
        let current_amount = self.stx_map.get(principal).unwrap_or(&0);
        current_amount
            .checked_add(amount)
            .ok_or(RuntimeErrorType::ArithmeticOverflow.into())
    }

    // This will get the next amount for a (principal, stx) entry in the burn table.
    fn get_next_stx_burn_amount(&self, principal: &PrincipalData, amount: u128) -> Result<u128> {
        let current_amount = self.burn_map.get(principal).unwrap_or(&0);
        current_amount
            .checked_add(amount)
            .ok_or(RuntimeErrorType::ArithmeticOverflow.into())
    }

    // This will get the next amount for a (principal, asset) entry in the asset table.
    fn get_next_amount(
        &self,
        principal: &PrincipalData,
        asset: &AssetIdentifier,
        amount: u128,
    ) -> Result<u128> {
        let current_amount = match self.token_map.get(principal) {
            Some(principal_map) => *principal_map.get(&asset).unwrap_or(&0),
            None => 0,
        };

        current_amount
            .checked_add(amount)
            .ok_or(RuntimeErrorType::ArithmeticOverflow.into())
    }

    pub fn add_stx_transfer(&mut self, principal: &PrincipalData, amount: u128) -> Result<()> {
        let next_amount = self.get_next_stx_amount(principal, amount)?;
        self.stx_map.insert(principal.clone(), next_amount);

        Ok(())
    }

    pub fn add_stx_burn(&mut self, principal: &PrincipalData, amount: u128) -> Result<()> {
        let next_amount = self.get_next_stx_burn_amount(principal, amount)?;
        self.burn_map.insert(principal.clone(), next_amount);

        Ok(())
    }

    pub fn add_asset_transfer(
        &mut self,
        principal: &PrincipalData,
        asset: AssetIdentifier,
        transfered: Value,
    ) {
        let principal_map = self
            .asset_map
            .entry(principal.clone())
            .or_insert_with(|| HashMap::new());

        if let Some(map_entry) = principal_map.get_mut(&asset) {
            map_entry.push(transfered);
        } else {
            principal_map.insert(asset, vec![transfered]);
        }
    }

    pub fn add_token_transfer(
        &mut self,
        principal: &PrincipalData,
        asset: AssetIdentifier,
        amount: u128,
    ) -> Result<()> {
        let next_amount = self.get_next_amount(principal, &asset, amount)?;

        let principal_map = self
            .token_map
            .entry(principal.clone())
            .or_insert_with(|| HashMap::new());
        principal_map.insert(asset, next_amount);

        Ok(())
    }

    // This will add any asset transfer data from other to self,
    //   aborting _all_ changes in the event of an error, leaving self unchanged
    pub fn commit_other(&mut self, mut other: AssetMap) -> Result<()> {
        let mut to_add = Vec::new();
        let mut stx_to_add = Vec::with_capacity(other.stx_map.len());
        let mut stx_burn_to_add = Vec::with_capacity(other.burn_map.len());

        for (principal, mut principal_map) in other.token_map.drain() {
            for (asset, amount) in principal_map.drain() {
                let next_amount = self.get_next_amount(&principal, &asset, amount)?;
                to_add.push((principal.clone(), asset, next_amount));
            }
        }

        for (principal, stx_amount) in other.stx_map.drain() {
            let next_amount = self.get_next_stx_amount(&principal, stx_amount)?;
            stx_to_add.push((principal.clone(), next_amount));
        }

        for (principal, stx_burn_amount) in other.burn_map.drain() {
            let next_amount = self.get_next_stx_burn_amount(&principal, stx_burn_amount)?;
            stx_burn_to_add.push((principal.clone(), next_amount));
        }

        // After this point, this function will not fail.
        for (principal, mut principal_map) in other.asset_map.drain() {
            for (asset, mut transfers) in principal_map.drain() {
                let landing_map = self
                    .asset_map
                    .entry(principal.clone())
                    .or_insert_with(|| HashMap::new());
                if let Some(landing_vec) = landing_map.get_mut(&asset) {
                    landing_vec.append(&mut transfers);
                } else {
                    landing_map.insert(asset, transfers);
                }
            }
        }

        for (principal, stx_amount) in stx_to_add.into_iter() {
            self.stx_map.insert(principal, stx_amount);
        }

        for (principal, stx_burn_amount) in stx_burn_to_add.into_iter() {
            self.burn_map.insert(principal, stx_burn_amount);
        }

<<<<<<< HEAD
        for (principal, asset, amount) in to_add.into_iter() {
            if !self.token_map.contains_key(&principal) {
                self.token_map.insert(principal.clone(), HashMap::new());
            }

            let principal_map = self.token_map.get_mut(&principal).unwrap(); // should always exist, because of checked insert above.
=======
        for (principal, asset, amount) in to_add.drain(..) {
            let principal_map = self
                .token_map
                .entry(principal)
                .or_insert_with(|| HashMap::new());
>>>>>>> 074fd76e
            principal_map.insert(asset, amount);
        }

        Ok(())
    }

    pub fn to_table(mut self) -> HashMap<PrincipalData, HashMap<AssetIdentifier, AssetMapEntry>> {
        let mut map = HashMap::new();
        for (principal, mut principal_map) in self.token_map.drain() {
            let mut output_map = HashMap::new();
            for (asset, amount) in principal_map.drain() {
                output_map.insert(asset, AssetMapEntry::Token(amount));
            }
            map.insert(principal, output_map);
        }

        for (principal, stx_amount) in self.stx_map.drain() {
            let output_map = map
                .entry(principal.clone())
                .or_insert_with(|| HashMap::new());
            output_map.insert(
                AssetIdentifier::STX(),
                AssetMapEntry::STX(stx_amount as u128),
            );
        }

        for (principal, stx_burned_amount) in self.burn_map.drain() {
            let output_map = map
                .entry(principal.clone())
                .or_insert_with(|| HashMap::new());
            output_map.insert(
                AssetIdentifier::STX_burned(),
                AssetMapEntry::Burn(stx_burned_amount as u128),
            );
        }

        for (principal, mut principal_map) in self.asset_map.drain() {
            let output_map = map
                .entry(principal.clone())
                .or_insert_with(|| HashMap::new());
            for (asset, transfers) in principal_map.drain() {
                output_map.insert(asset, AssetMapEntry::Asset(transfers));
            }
        }

        return map;
    }

    pub fn get_stx(&self, principal: &PrincipalData) -> Option<u128> {
        match self.stx_map.get(principal) {
            Some(value) => Some(*value),
            None => None,
        }
    }

    pub fn get_stx_burned(&self, principal: &PrincipalData) -> Option<u128> {
        match self.burn_map.get(principal) {
            Some(value) => Some(*value),
            None => None,
        }
    }

    pub fn get_stx_burned_total(&self) -> Result<u128> {
        let mut total: u128 = 0;
        for principal in self.burn_map.keys() {
            total = total
                .checked_add(*self.burn_map.get(principal).unwrap_or(&0u128))
                .ok_or_else(|| InterpreterError::Expect("BURN OVERFLOW".into()))?;
        }
        Ok(total)
    }

    pub fn get_fungible_tokens(
        &self,
        principal: &PrincipalData,
        asset_identifier: &AssetIdentifier,
    ) -> Option<u128> {
        match self.token_map.get(principal) {
            Some(ref assets) => match assets.get(asset_identifier) {
                Some(value) => Some(*value),
                None => None,
            },
            None => None,
        }
    }

    pub fn get_nonfungible_tokens(
        &self,
        principal: &PrincipalData,
        asset_identifier: &AssetIdentifier,
    ) -> Option<&Vec<Value>> {
        match self.asset_map.get(principal) {
            Some(ref assets) => match assets.get(asset_identifier) {
                Some(values) => Some(values),
                None => None,
            },
            None => None,
        }
    }
}

impl fmt::Display for AssetMap {
    fn fmt(&self, f: &mut fmt::Formatter) -> fmt::Result {
        write!(f, "[")?;
        for (principal, principal_map) in self.token_map.iter() {
            for (asset, amount) in principal_map.iter() {
                write!(f, "{} spent {} {}\n", principal, amount, asset)?;
            }
        }
        for (principal, principal_map) in self.asset_map.iter() {
            for (asset, transfer) in principal_map.iter() {
                write!(f, "{} transfered [", principal)?;
                for t in transfer {
                    write!(f, "{}, ", t)?;
                }
                write!(f, "] {}\n", asset)?;
            }
        }
        for (principal, stx_amount) in self.stx_map.iter() {
            write!(f, "{} spent {} microSTX\n", principal, stx_amount)?;
        }
        for (principal, stx_burn_amount) in self.burn_map.iter() {
            write!(f, "{} burned {} microSTX\n", principal, stx_burn_amount)?;
        }
        write!(f, "]")
    }
}

impl EventBatch {
    pub fn new() -> EventBatch {
        EventBatch { events: vec![] }
    }
}

impl<'a, 'hooks> OwnedEnvironment<'a, 'hooks> {
    #[cfg(any(test, feature = "testing"))]
    pub fn new(database: ClarityDatabase<'a>, epoch: StacksEpochId) -> OwnedEnvironment<'a, '_> {
        OwnedEnvironment {
            context: GlobalContext::new(
                false,
                CHAIN_ID_TESTNET,
                database,
                LimitedCostTracker::new_free(),
                epoch,
            ),
            call_stack: CallStack::new(),
        }
    }

    #[cfg(any(test, feature = "testing"))]
    pub fn new_toplevel(mut database: ClarityDatabase<'a>) -> OwnedEnvironment<'a, '_> {
        database.begin();
        let epoch = database.get_clarity_epoch_version().unwrap();
        let version = ClarityVersion::default_for_epoch(epoch);
        database.roll_back().unwrap();

        debug!(
            "Begin OwnedEnvironment(epoch = {}, version = {})",
            &epoch, &version
        );
        OwnedEnvironment {
            context: GlobalContext::new(
                false,
                CHAIN_ID_TESTNET,
                database,
                LimitedCostTracker::new_free(),
                epoch,
            ),
            call_stack: CallStack::new(),
        }
    }

    #[cfg(any(test, feature = "testing"))]
    pub fn new_max_limit(
        mut database: ClarityDatabase<'a>,
        epoch: StacksEpochId,
        use_mainnet: bool,
    ) -> OwnedEnvironment<'a, '_> {
        use crate::vm::tests::test_only_mainnet_to_chain_id;
        let cost_track = LimitedCostTracker::new_max_limit(&mut database, epoch, use_mainnet)
            .expect("FAIL: problem instantiating cost tracking");
        let chain_id = test_only_mainnet_to_chain_id(use_mainnet);

        OwnedEnvironment {
            context: GlobalContext::new(use_mainnet, chain_id, database, cost_track, epoch),
            call_stack: CallStack::new(),
        }
    }

    pub fn new_free(
        mainnet: bool,
        chain_id: u32,
        database: ClarityDatabase<'a>,
        epoch_id: StacksEpochId,
    ) -> OwnedEnvironment<'a, '_> {
        OwnedEnvironment {
            context: GlobalContext::new(
                mainnet,
                chain_id,
                database,
                LimitedCostTracker::new_free(),
                epoch_id,
            ),
            call_stack: CallStack::new(),
        }
    }

    pub fn new_cost_limited(
        mainnet: bool,
        chain_id: u32,
        database: ClarityDatabase<'a>,
        cost_tracker: LimitedCostTracker,
        epoch_id: StacksEpochId,
    ) -> OwnedEnvironment<'a, '_> {
        OwnedEnvironment {
            context: GlobalContext::new(mainnet, chain_id, database, cost_tracker, epoch_id),
            call_stack: CallStack::new(),
        }
    }

    pub fn get_exec_environment<'b>(
        &'b mut self,
        sender: Option<PrincipalData>,
        sponsor: Option<PrincipalData>,
        context: &'b mut ContractContext,
    ) -> Environment<'b, 'a, 'hooks> {
        Environment::new(
            &mut self.context,
            context,
            &mut self.call_stack,
            sender.clone(),
            sender,
            sponsor,
        )
    }

    pub fn execute_in_env<F, A, E>(
        &mut self,
        sender: PrincipalData,
        sponsor: Option<PrincipalData>,
        initial_context: Option<ContractContext>,
        f: F,
    ) -> std::result::Result<(A, AssetMap, Vec<StacksTransactionEvent>), E>
    where
        E: From<crate::vm::errors::Error>,
        F: FnOnce(&mut Environment) -> std::result::Result<A, E>,
    {
        assert!(self.context.is_top_level());
        self.begin();

        let result = {
            let mut initial_context = initial_context.unwrap_or(ContractContext::new(
                QualifiedContractIdentifier::transient(),
                ClarityVersion::Clarity1,
            ));
            let mut exec_env =
                self.get_exec_environment(Some(sender), sponsor, &mut initial_context);
            f(&mut exec_env)
        };

        match result {
            Ok(return_value) => {
                let (asset_map, event_batch) = self.commit()?;
                Ok((return_value, asset_map, event_batch.events))
            }
            Err(e) => {
                self.context.roll_back()?;
                Err(e)
            }
        }
    }

    /// Initialize a contract with the "default" contract context (i.e. clarity1, transient ID).
    /// No longer appropriate outside of testing, now that there are multiple clarity versions.
    #[cfg(any(test, feature = "testing"))]
    pub fn initialize_contract(
        &mut self,
        contract_identifier: QualifiedContractIdentifier,
        contract_content: &str,
        sponsor: Option<PrincipalData>,
        ast_rules: ASTRules,
    ) -> Result<((), AssetMap, Vec<StacksTransactionEvent>)> {
        self.execute_in_env(
            contract_identifier.issuer.clone().into(),
            sponsor.clone(),
            None,
            |exec_env| {
                exec_env.initialize_contract(contract_identifier, contract_content, ast_rules)
            },
        )
    }

    pub fn initialize_versioned_contract(
        &mut self,
        contract_identifier: QualifiedContractIdentifier,
        version: ClarityVersion,
        contract_content: &str,
        sponsor: Option<PrincipalData>,
        ast_rules: ASTRules,
    ) -> Result<((), AssetMap, Vec<StacksTransactionEvent>)> {
        self.execute_in_env(
            contract_identifier.issuer.clone().into(),
            sponsor.clone(),
            Some(ContractContext::new(
                QualifiedContractIdentifier::transient(),
                version,
            )),
            |exec_env| {
                exec_env.initialize_contract(contract_identifier, contract_content, ast_rules)
            },
        )
    }

    pub fn initialize_contract_from_ast(
        &mut self,
        contract_identifier: QualifiedContractIdentifier,
        clarity_version: ClarityVersion,
        contract_content: &ContractAST,
        contract_string: &str,
        sponsor: Option<PrincipalData>,
    ) -> Result<((), AssetMap, Vec<StacksTransactionEvent>)> {
        self.execute_in_env(
            contract_identifier.issuer.clone().into(),
            sponsor.clone(),
            Some(ContractContext::new(
                QualifiedContractIdentifier::transient(),
                clarity_version,
            )),
            |exec_env| {
                exec_env.initialize_contract_from_ast(
                    contract_identifier,
                    clarity_version,
                    contract_content,
                    contract_string,
                )
            },
        )
    }

    pub fn execute_transaction(
        &mut self,
        sender: PrincipalData,
        sponsor: Option<PrincipalData>,
        contract_identifier: QualifiedContractIdentifier,
        tx_name: &str,
        args: &[SymbolicExpression],
    ) -> Result<(Value, AssetMap, Vec<StacksTransactionEvent>)> {
        self.execute_in_env(sender, sponsor, None, |exec_env| {
            exec_env.execute_contract(&contract_identifier, tx_name, args, false)
        })
    }

    pub fn stx_transfer(
        &mut self,
        from: &PrincipalData,
        to: &PrincipalData,
        amount: u128,
        memo: &BuffData,
    ) -> Result<(Value, AssetMap, Vec<StacksTransactionEvent>)> {
        self.execute_in_env(from.clone(), None, None, |exec_env| {
            exec_env.stx_transfer(from, to, amount, memo)
        })
    }

    #[cfg(any(test, feature = "testing"))]
    pub fn stx_faucet(&mut self, recipient: &PrincipalData, amount: u128) {
        self.execute_in_env::<_, _, crate::vm::errors::Error>(
            recipient.clone(),
            None,
            None,
            |env| {
                let mut snapshot = env
                    .global_context
                    .database
                    .get_stx_balance_snapshot(&recipient)
                    .unwrap();

                snapshot.credit(amount).unwrap();
                snapshot.save().unwrap();

                env.global_context
                    .database
                    .increment_ustx_liquid_supply(amount)
                    .unwrap();

                let res: std::result::Result<(), crate::vm::errors::Error> = Ok(());
                res
            },
        )
        .unwrap();
    }

    #[cfg(any(test, feature = "testing"))]
    pub fn eval_raw(
        &mut self,
        program: &str,
    ) -> Result<(Value, AssetMap, Vec<StacksTransactionEvent>)> {
        self.execute_in_env(
            QualifiedContractIdentifier::transient().issuer.into(),
            None,
            None,
            |exec_env| exec_env.eval_raw(program),
        )
    }

    pub fn eval_read_only_with_rules(
        &mut self,
        contract: &QualifiedContractIdentifier,
        program: &str,
        ast_rules: ast::ASTRules,
    ) -> Result<(Value, AssetMap, Vec<StacksTransactionEvent>)> {
        self.execute_in_env(
            QualifiedContractIdentifier::transient().issuer.into(),
            None,
            None,
            |exec_env| exec_env.eval_read_only_with_rules(contract, program, ast_rules),
        )
    }

    #[cfg(any(test, feature = "testing"))]
    pub fn eval_read_only(
        &mut self,
        contract: &QualifiedContractIdentifier,
        program: &str,
    ) -> Result<(Value, AssetMap, Vec<StacksTransactionEvent>)> {
        self.eval_read_only_with_rules(contract, program, ast::ASTRules::Typical)
    }

    pub fn begin(&mut self) {
        self.context.begin();
    }

    pub fn commit(&mut self) -> Result<(AssetMap, EventBatch)> {
        let (asset_map, event_batch) = self.context.commit()?;
        let asset_map = asset_map.ok_or(InterpreterError::FailedToConstructAssetTable)?;
        let event_batch = event_batch.ok_or(InterpreterError::FailedToConstructEventBatch)?;

        Ok((asset_map, event_batch))
    }

    pub fn get_cost_total(&self) -> ExecutionCost {
        self.context.cost_track.get_total()
    }

    /// Destroys this environment, returning ownership of its database reference.
    ///  If the context wasn't top-level (i.e., it had uncommitted data), return None,
    ///   because the database is not guaranteed to be in a sane state.
    pub fn destruct(self) -> Option<(ClarityDatabase<'a>, LimitedCostTracker)> {
        self.context.destruct()
    }

    pub fn add_eval_hook(&mut self, hook: &'hooks mut dyn EvalHook) {
        if let Some(mut hooks) = self.context.eval_hooks.take() {
            hooks.push(hook);
            self.context.eval_hooks = Some(hooks);
        } else {
            self.context.eval_hooks = Some(vec![hook]);
        }
    }
}

impl CostTracker for Environment<'_, '_, '_> {
    fn compute_cost(
        &mut self,
        cost_function: ClarityCostFunction,
        input: &[u64],
    ) -> std::result::Result<ExecutionCost, CostErrors> {
        self.global_context
            .cost_track
            .compute_cost(cost_function, input)
    }
    fn add_cost(&mut self, cost: ExecutionCost) -> std::result::Result<(), CostErrors> {
        self.global_context.cost_track.add_cost(cost)
    }
    fn add_memory(&mut self, memory: u64) -> std::result::Result<(), CostErrors> {
        self.global_context.cost_track.add_memory(memory)
    }
    fn drop_memory(&mut self, memory: u64) -> std::result::Result<(), CostErrors> {
        self.global_context.cost_track.drop_memory(memory)
    }
    fn reset_memory(&mut self) {
        self.global_context.cost_track.reset_memory()
    }
    fn short_circuit_contract_call(
        &mut self,
        contract: &QualifiedContractIdentifier,
        function: &ClarityName,
        input: &[u64],
    ) -> std::result::Result<bool, CostErrors> {
        self.global_context
            .cost_track
            .short_circuit_contract_call(contract, function, input)
    }
}

impl CostTracker for GlobalContext<'_, '_> {
    fn compute_cost(
        &mut self,
        cost_function: ClarityCostFunction,
        input: &[u64],
    ) -> std::result::Result<ExecutionCost, CostErrors> {
        self.cost_track.compute_cost(cost_function, input)
    }

    fn add_cost(&mut self, cost: ExecutionCost) -> std::result::Result<(), CostErrors> {
        self.cost_track.add_cost(cost)
    }
    fn add_memory(&mut self, memory: u64) -> std::result::Result<(), CostErrors> {
        self.cost_track.add_memory(memory)
    }
    fn drop_memory(&mut self, memory: u64) -> std::result::Result<(), CostErrors> {
        self.cost_track.drop_memory(memory)
    }
    fn reset_memory(&mut self) {
        self.cost_track.reset_memory()
    }
    fn short_circuit_contract_call(
        &mut self,
        contract: &QualifiedContractIdentifier,
        function: &ClarityName,
        input: &[u64],
    ) -> std::result::Result<bool, CostErrors> {
        self.cost_track
            .short_circuit_contract_call(contract, function, input)
    }
}

impl<'a, 'b, 'hooks> Environment<'a, 'b, 'hooks> {
    /// Returns an Environment value & checks the types of the contract sender, caller, and sponsor
    ///
    /// # Panics
    /// Panics if the Value types for sender (Principal), caller (Principal), or sponsor
    /// (Optional Principal) are incorrect.
    pub fn new(
        global_context: &'a mut GlobalContext<'b, 'hooks>,
        contract_context: &'a ContractContext,
        call_stack: &'a mut CallStack,
        sender: Option<PrincipalData>,
        caller: Option<PrincipalData>,
        sponsor: Option<PrincipalData>,
    ) -> Environment<'a, 'b, 'hooks> {
        Environment {
            global_context,
            contract_context,
            call_stack,
            sender,
            caller,
            sponsor,
        }
    }

    /// Leaving sponsor value as is for this new context (as opposed to setting it to None)
    pub fn nest_as_principal<'c>(
        &'c mut self,
        sender: PrincipalData,
    ) -> Environment<'c, 'b, 'hooks> {
        Environment::new(
            self.global_context,
            self.contract_context,
            self.call_stack,
            Some(sender.clone()),
            Some(sender),
            self.sponsor.clone(),
        )
    }

    pub fn nest_with_caller<'c>(
        &'c mut self,
        caller: PrincipalData,
    ) -> Environment<'c, 'b, 'hooks> {
        Environment::new(
            self.global_context,
            self.contract_context,
            self.call_stack,
            self.sender.clone(),
            Some(caller),
            self.sponsor.clone(),
        )
    }

    pub fn eval_read_only_with_rules(
        &mut self,
        contract_identifier: &QualifiedContractIdentifier,
        program: &str,
        rules: ast::ASTRules,
    ) -> Result<Value> {
        let clarity_version = self.contract_context.clarity_version.clone();

        let parsed = ast::build_ast_with_rules(
            contract_identifier,
            program,
            self,
            clarity_version,
            self.global_context.epoch_id,
            rules,
        )?
        .expressions;

        if parsed.len() < 1 {
            return Err(RuntimeErrorType::ParseError(
                "Expected a program of at least length 1".to_string(),
            )
            .into());
        }

        self.global_context.begin();

        let contract = self
            .global_context
            .database
            .get_contract(contract_identifier)?;

        let result = {
            let mut nested_env = Environment::new(
                &mut self.global_context,
                &contract.contract_context,
                self.call_stack,
                self.sender.clone(),
                self.caller.clone(),
                self.sponsor.clone(),
            );
            let local_context = LocalContext::new();
            eval(&parsed[0], &mut nested_env, &local_context)
        };

        self.global_context.roll_back()?;

        result
    }

    #[cfg(any(test, feature = "testing"))]
    pub fn eval_read_only(
        &mut self,
        contract_identifier: &QualifiedContractIdentifier,
        program: &str,
    ) -> Result<Value> {
        self.eval_read_only_with_rules(contract_identifier, program, ast::ASTRules::Typical)
    }

    pub fn eval_raw_with_rules(&mut self, program: &str, rules: ast::ASTRules) -> Result<Value> {
        let contract_id = QualifiedContractIdentifier::transient();
        let clarity_version = self.contract_context.clarity_version.clone();

        let parsed = ast::build_ast_with_rules(
            &contract_id,
            program,
            self,
            clarity_version,
            self.global_context.epoch_id,
            rules,
        )?
        .expressions;

        if parsed.len() < 1 {
            return Err(RuntimeErrorType::ParseError(
                "Expected a program of at least length 1".to_string(),
            )
            .into());
        }
        let local_context = LocalContext::new();
        let result = { eval(&parsed[0], self, &local_context) };
        result
    }

    #[cfg(any(test, feature = "testing"))]
    pub fn eval_raw(&mut self, program: &str) -> Result<Value> {
        self.eval_raw_with_rules(program, ast::ASTRules::Typical)
    }

    /// Used only for contract-call! cost short-circuiting. Once the short-circuited cost
    ///  has been evaluated and assessed, the contract-call! itself is executed "for free".
    pub fn run_free<F, A>(&mut self, to_run: F) -> A
    where
        F: FnOnce(&mut Environment) -> A,
    {
        let original_tracker = replace(
            &mut self.global_context.cost_track,
            LimitedCostTracker::new_free(),
        );
        // note: it is important that this method not return until original_tracker has been
        //  restored. DO NOT use the try syntax (?).
        let result = to_run(self);
        self.global_context.cost_track = original_tracker;
        result
    }

    /// This is the epoch of the the block that this transaction is executing within.
    /// Note: in the current plans for 2.1, there is also a contract-specific **Clarity version**
    ///  which governs which native functions are available / defined. That is separate from this
    ///  epoch identifier, and most Clarity VM changes should consult that value instead. This
    ///  epoch identifier is used for determining how cost functions should be applied.
    pub fn epoch(&self) -> &StacksEpochId {
        &self.global_context.epoch_id
    }

    pub fn execute_contract(
        &mut self,
        contract: &QualifiedContractIdentifier,
        tx_name: &str,
        args: &[SymbolicExpression],
        read_only: bool,
    ) -> Result<Value> {
        self.inner_execute_contract(contract, tx_name, args, read_only, false)
    }

    /// This method is exposed for callers that need to invoke a private method directly.
    /// For example, this is used by the Stacks chainstate for invoking private methods
    /// on the pox-2 contract. This should not be called by user transaction processing.
    pub fn execute_contract_allow_private(
        &mut self,
        contract: &QualifiedContractIdentifier,
        tx_name: &str,
        args: &[SymbolicExpression],
        read_only: bool,
    ) -> Result<Value> {
        self.inner_execute_contract(contract, tx_name, args, read_only, true)
    }

    /// This method handles actual execution of contract-calls on a contract.
    ///
    /// `allow_private` should always be set to `false` for user transactions:
    ///  this ensures that only `define-public` and `define-read-only` methods can
    ///  be invoked. The `allow_private` mode should only be used by
    ///  `Environment::execute_contract_allow_private`.
    fn inner_execute_contract(
        &mut self,
        contract_identifier: &QualifiedContractIdentifier,
        tx_name: &str,
        args: &[SymbolicExpression],
        read_only: bool,
        allow_private: bool,
    ) -> Result<Value> {
        let contract_size = self
            .global_context
            .database
            .get_contract_size(contract_identifier)?;
        runtime_cost(ClarityCostFunction::LoadContract, self, contract_size)?;

        self.global_context.add_memory(contract_size)?;

        finally_drop_memory!(self.global_context, contract_size; {
            let contract = self.global_context.database.get_contract(contract_identifier)?;

            let func = contract.contract_context.lookup_function(tx_name)
                .ok_or_else(|| { CheckErrors::UndefinedFunction(tx_name.to_string()) })?;
            if !allow_private && !func.is_public() {
                return Err(CheckErrors::NoSuchPublicFunction(contract_identifier.to_string(), tx_name.to_string()).into());
            } else if read_only && !func.is_read_only() {
                return Err(CheckErrors::PublicFunctionNotReadOnly(contract_identifier.to_string(), tx_name.to_string()).into());
            }

            let args: Result<Vec<Value>> = args.iter()
                .map(|arg| {
                    let value = arg.match_atom_value()
                        .ok_or_else(|| InterpreterError::InterpreterError(format!("Passed non-value expression to exec_tx on {}!",
                                                                                  tx_name)))?;
                    // sanitize contract-call inputs in epochs >= 2.4
                    // testing todo: ensure sanitize_value() preserves trait callability!
                    let expected_type = TypeSignature::type_of(value)?;
                    let (sanitized_value, _) = Value::sanitize_value(
                        self.epoch(),
                        &expected_type,
                        value.clone(),
                    ).ok_or_else(|| CheckErrors::TypeValueError(expected_type, value.clone()))?;

                    Ok(sanitized_value)
                })
                .collect();

            let args = args?;

            let func_identifier = func.get_identifier();
            if self.call_stack.contains(&func_identifier) {
                return Err(CheckErrors::CircularReference(vec![func_identifier.to_string()]).into())
            }
            self.call_stack.insert(&func_identifier, true);

            let res = self.execute_function_as_transaction(&func, &args, Some(&contract.contract_context));
            self.call_stack.remove(&func_identifier, true)?;

            match res {
                Ok(value) => {
                    if let Some(handler) = self.global_context.database.get_cc_special_cases_handler() {
                        handler(
                            &mut self.global_context,
                            self.sender.as_ref(),
                            self.sponsor.as_ref(),
                            contract_identifier,
                            tx_name,
                            &args,
                            &value
                        )?;
                    }
                    Ok(value)
                },
                Err(e) => Err(e)
            }
        })
    }

    pub fn execute_function_as_transaction(
        &mut self,
        function: &DefinedFunction,
        args: &[Value],
        next_contract_context: Option<&ContractContext>,
    ) -> Result<Value> {
        let make_read_only = function.is_read_only();

        if make_read_only {
            self.global_context.begin_read_only();
        } else {
            self.global_context.begin();
        }

        let next_contract_context = next_contract_context.unwrap_or(self.contract_context);

        let result = {
            let mut nested_env = Environment::new(
                &mut self.global_context,
                next_contract_context,
                self.call_stack,
                self.sender.clone(),
                self.caller.clone(),
                self.sponsor.clone(),
            );

            function.execute_apply(args, &mut nested_env)
        };

        if make_read_only {
            self.global_context.roll_back()?;
            result
        } else {
            self.global_context.handle_tx_result(result)
        }
    }

    pub fn evaluate_at_block(
        &mut self,
        bhh: StacksBlockId,
        closure: &SymbolicExpression,
        local: &LocalContext,
    ) -> Result<Value> {
        self.global_context.begin_read_only();

        let result = self
            .global_context
            .database
            .set_block_hash(bhh, false)
            .and_then(|prior_bhh| {
                let result = eval(closure, self, local);
                self.global_context
                    .database
                    .set_block_hash(prior_bhh, true)
                    .map_err(|_| {
                        InterpreterError::Expect(
                        "ERROR: Failed to restore prior active block after time-shifted evaluation."
                            .into())
                    })?;
                result
            });

        self.global_context.roll_back()?;

        result
    }

    pub fn initialize_contract(
        &mut self,
        contract_identifier: QualifiedContractIdentifier,
        contract_content: &str,
        ast_rules: ASTRules,
    ) -> Result<()> {
        let clarity_version = self.contract_context.clarity_version.clone();

        let contract_ast = ast::build_ast_with_rules(
            &contract_identifier,
            contract_content,
            self,
            clarity_version,
            self.global_context.epoch_id,
            ast_rules,
        )?;
        self.initialize_contract_from_ast(
            contract_identifier,
            clarity_version,
            &contract_ast,
            &contract_content,
        )
    }

    pub fn initialize_contract_from_ast(
        &mut self,
        contract_identifier: QualifiedContractIdentifier,
        contract_version: ClarityVersion,
        contract_content: &ContractAST,
        contract_string: &str,
    ) -> Result<()> {
        self.global_context.begin();

        // wrap in a closure so that `?` can be caught and the global_context can roll_back()
        //  before returning.
        let result = (|| {
            runtime_cost(
                ClarityCostFunction::ContractStorage,
                self,
                contract_string.len(),
            )?;

            if self
                .global_context
                .database
                .has_contract(&contract_identifier)
            {
                return Err(
                    CheckErrors::ContractAlreadyExists(contract_identifier.to_string()).into(),
                );
            }

            // first, store the contract _content hash_ in the data store.
            //    this is necessary before creating and accessing metadata fields in the data store,
            //      --or-- storing any analysis metadata in the data store.
            self.global_context
                .database
                .insert_contract_hash(&contract_identifier, contract_string)?;
            let memory_use = contract_string.len() as u64;
            self.add_memory(memory_use)?;

            let result = Contract::initialize_from_ast(
                contract_identifier.clone(),
                contract_content,
                self.sponsor.clone(),
                &mut self.global_context,
                contract_version,
            );
            self.drop_memory(memory_use)?;
            result
        })();

        match result {
            Ok(contract) => {
                let data_size = contract.contract_context.data_size;
                self.global_context
                    .database
                    .insert_contract(&contract_identifier, contract)?;
                self.global_context
                    .database
                    .set_contract_data_size(&contract_identifier, data_size)?;

                self.global_context.commit()?;
                Ok(())
            }
            Err(e) => {
                self.global_context.roll_back()?;
                Err(e)
            }
        }
    }

    /// Top-level STX-transfer, invoked by TokenTransfer transactions.
    /// Only commits if the inner stx_transfer_consolidated() returns an (ok true) value.
    /// Rolls back if it returns an (err ..) value, or if the method itself fails for some reason
    /// (miners should never build blocks that spend non-existent STX in a top-level token-transfer)
    pub fn stx_transfer(
        &mut self,
        from: &PrincipalData,
        to: &PrincipalData,
        amount: u128,
        memo: &BuffData,
    ) -> Result<Value> {
        self.global_context.begin();
        let result = stx_transfer_consolidated(self, from, to, amount, memo);
        match result {
            Ok(value) => match value.clone().expect_result() {
                Ok(_) => {
                    self.global_context.commit()?;
                    Ok(value)
                }
                Err(_) => {
                    self.global_context.roll_back()?;
                    Err(InterpreterError::InsufficientBalance.into())
                }
            },
            Err(e) => {
                self.global_context.roll_back()?;
                Err(e)
            }
        }
    }

    pub fn run_as_transaction<F, O, E>(&mut self, f: F) -> std::result::Result<O, E>
    where
        F: FnOnce(&mut Self) -> std::result::Result<O, E>,
        E: From<crate::vm::errors::Error>,
    {
        self.global_context.begin();
        let result = f(self);
        match result {
            Ok(ret) => {
                self.global_context.commit()?;
                Ok(ret)
            }
            Err(e) => {
                self.global_context.roll_back()?;
                Err(e)
            }
        }
    }

    pub fn push_to_event_batch(&mut self, event: StacksTransactionEvent) {
        if let Some(batch) = self.global_context.event_batches.last_mut() {
            batch.events.push(event);
        }
    }

    pub fn construct_print_transaction_event(
        contract_id: &QualifiedContractIdentifier,
        value: &Value,
    ) -> StacksTransactionEvent {
        let print_event = SmartContractEventData {
            key: (contract_id.clone(), "print".to_string()),
            value: value.clone(),
        };

        StacksTransactionEvent::SmartContractEvent(print_event)
    }

    pub fn register_print_event(&mut self, value: Value) -> Result<()> {
        let event = Self::construct_print_transaction_event(
            &self.contract_context.contract_identifier,
            &value,
        );

        self.push_to_event_batch(event);
        Ok(())
    }

    pub fn register_stx_transfer_event(
        &mut self,
        sender: PrincipalData,
        recipient: PrincipalData,
        amount: u128,
        memo: BuffData,
    ) -> Result<()> {
        let event_data = STXTransferEventData {
            sender,
            recipient,
            amount,
            memo,
        };
        let event = StacksTransactionEvent::STXEvent(STXEventType::STXTransferEvent(event_data));

        self.push_to_event_batch(event);
        Ok(())
    }

    pub fn register_stx_burn_event(&mut self, sender: PrincipalData, amount: u128) -> Result<()> {
        let event_data = STXBurnEventData { sender, amount };
        let event = StacksTransactionEvent::STXEvent(STXEventType::STXBurnEvent(event_data));

        self.push_to_event_batch(event);
        Ok(())
    }

    pub fn register_nft_transfer_event(
        &mut self,
        sender: PrincipalData,
        recipient: PrincipalData,
        value: Value,
        asset_identifier: AssetIdentifier,
    ) -> Result<()> {
        let event_data = NFTTransferEventData {
            sender,
            recipient,
            asset_identifier,
            value,
        };
        let event = StacksTransactionEvent::NFTEvent(NFTEventType::NFTTransferEvent(event_data));

        self.push_to_event_batch(event);
        Ok(())
    }

    pub fn register_nft_mint_event(
        &mut self,
        recipient: PrincipalData,
        value: Value,
        asset_identifier: AssetIdentifier,
    ) -> Result<()> {
        let event_data = NFTMintEventData {
            recipient,
            asset_identifier,
            value,
        };
        let event = StacksTransactionEvent::NFTEvent(NFTEventType::NFTMintEvent(event_data));

        self.push_to_event_batch(event);
        Ok(())
    }

    pub fn register_nft_burn_event(
        &mut self,
        sender: PrincipalData,
        value: Value,
        asset_identifier: AssetIdentifier,
    ) -> Result<()> {
        let event_data = NFTBurnEventData {
            sender,
            asset_identifier,
            value,
        };
        let event = StacksTransactionEvent::NFTEvent(NFTEventType::NFTBurnEvent(event_data));

        self.push_to_event_batch(event);
        Ok(())
    }

    pub fn register_ft_transfer_event(
        &mut self,
        sender: PrincipalData,
        recipient: PrincipalData,
        amount: u128,
        asset_identifier: AssetIdentifier,
    ) -> Result<()> {
        let event_data = FTTransferEventData {
            sender,
            recipient,
            asset_identifier,
            amount,
        };
        let event = StacksTransactionEvent::FTEvent(FTEventType::FTTransferEvent(event_data));

        self.push_to_event_batch(event);
        Ok(())
    }

    pub fn register_ft_mint_event(
        &mut self,
        recipient: PrincipalData,
        amount: u128,
        asset_identifier: AssetIdentifier,
    ) -> Result<()> {
        let event_data = FTMintEventData {
            recipient,
            asset_identifier,
            amount,
        };
        let event = StacksTransactionEvent::FTEvent(FTEventType::FTMintEvent(event_data));

        self.push_to_event_batch(event);
        Ok(())
    }

    pub fn register_ft_burn_event(
        &mut self,
        sender: PrincipalData,
        amount: u128,
        asset_identifier: AssetIdentifier,
    ) -> Result<()> {
        let event_data = FTBurnEventData {
            sender,
            asset_identifier,
            amount,
        };
        let event = StacksTransactionEvent::FTEvent(FTEventType::FTBurnEvent(event_data));

        self.push_to_event_batch(event);
        Ok(())
    }
}

impl<'a, 'hooks> GlobalContext<'a, 'hooks> {
    // Instantiate a new Global Context
    pub fn new(
        mainnet: bool,
        chain_id: u32,
        database: ClarityDatabase<'a>,
        cost_track: LimitedCostTracker,
        epoch_id: StacksEpochId,
    ) -> GlobalContext {
        GlobalContext {
            database,
            cost_track,
            read_only: Vec::new(),
            asset_maps: Vec::new(),
            event_batches: Vec::new(),
            mainnet,
            epoch_id,
            chain_id,
            eval_hooks: None,
        }
    }

    pub fn is_top_level(&self) -> bool {
        self.asset_maps.len() == 0
    }

    fn get_asset_map(&mut self) -> Result<&mut AssetMap> {
        self.asset_maps
            .last_mut()
            .ok_or_else(|| InterpreterError::Expect("Failed to obtain asset map".into()).into())
    }

    pub fn log_asset_transfer(
        &mut self,
        sender: &PrincipalData,
        contract_identifier: &QualifiedContractIdentifier,
        asset_name: &ClarityName,
        transfered: Value,
    ) -> Result<()> {
        let asset_identifier = AssetIdentifier {
            contract_identifier: contract_identifier.clone(),
            asset_name: asset_name.clone(),
        };
        self.get_asset_map()?
            .add_asset_transfer(sender, asset_identifier, transfered);
        Ok(())
    }

    pub fn log_token_transfer(
        &mut self,
        sender: &PrincipalData,
        contract_identifier: &QualifiedContractIdentifier,
        asset_name: &ClarityName,
        transfered: u128,
    ) -> Result<()> {
        let asset_identifier = AssetIdentifier {
            contract_identifier: contract_identifier.clone(),
            asset_name: asset_name.clone(),
        };
        self.get_asset_map()?
            .add_token_transfer(sender, asset_identifier, transfered)
    }

    pub fn log_stx_transfer(&mut self, sender: &PrincipalData, transfered: u128) -> Result<()> {
        self.get_asset_map()?.add_stx_transfer(sender, transfered)
    }

    pub fn log_stx_burn(&mut self, sender: &PrincipalData, transfered: u128) -> Result<()> {
        self.get_asset_map()?.add_stx_burn(sender, transfered)
    }

    pub fn execute<F, T>(&mut self, f: F) -> Result<T>
    where
        F: FnOnce(&mut Self) -> Result<T>,
    {
        self.begin();
        let result = f(self).or_else(|e| {
            self.roll_back()?;
            Err(e)
        })?;
        self.commit()?;
        Ok(result)
    }

    /// Run a snippet of Clarity code in the given contract context
    /// Only use within special-case contract-call handlers.
    /// DO NOT CALL FROM ANYWHERE ELSE!
    pub fn special_cc_handler_execute_read_only<F, A, E>(
        &mut self,
        sender: PrincipalData,
        sponsor: Option<PrincipalData>,
        contract_context: ContractContext,
        f: F,
    ) -> std::result::Result<A, E>
    where
        E: From<crate::vm::errors::Error>,
        F: FnOnce(&mut Environment) -> std::result::Result<A, E>,
    {
        self.begin();

        let result = {
            // this right here is why it's dangerous to call this anywhere else.
            // the call stack gets reset to empyt each time!
            let mut callstack = CallStack::new();
            let mut exec_env = Environment::new(
                self,
                &contract_context,
                &mut callstack,
                Some(sender.clone()),
                Some(sender),
                sponsor,
            );
            f(&mut exec_env)
        };
        self.roll_back().map_err(crate::vm::errors::Error::from)?;

        match result {
            Ok(return_value) => Ok(return_value),
            Err(e) => Err(e),
        }
    }

    pub fn is_read_only(&self) -> bool {
        // top level context defaults to writable.
        self.read_only.last().cloned().unwrap_or(false)
    }

    pub fn begin(&mut self) {
        self.asset_maps.push(AssetMap::new());
        self.event_batches.push(EventBatch::new());
        self.database.begin();
        let read_only = self.is_read_only();
        self.read_only.push(read_only);
    }

    pub fn begin_read_only(&mut self) {
        self.asset_maps.push(AssetMap::new());
        self.event_batches.push(EventBatch::new());
        self.database.begin();
        self.read_only.push(true);
    }

    pub fn commit(&mut self) -> Result<(Option<AssetMap>, Option<EventBatch>)> {
        trace!("Calling commit");
        self.read_only.pop();
        let asset_map = self.asset_maps.pop().ok_or_else(|| {
            InterpreterError::Expect("ERROR: Committed non-nested context.".into())
        })?;
        let mut event_batch = self.event_batches.pop().ok_or_else(|| {
            InterpreterError::Expect("ERROR: Committed non-nested context.".into())
        })?;

        let out_map = match self.asset_maps.last_mut() {
            Some(tail_back) => {
                if let Err(e) = tail_back.commit_other(asset_map) {
                    self.database.roll_back()?;
                    return Err(e);
                }
                None
            }
            None => Some(asset_map),
        };

        let out_batch = match self.event_batches.last_mut() {
            Some(tail_back) => {
                tail_back.events.append(&mut event_batch.events);
                None
            }
            None => Some(event_batch),
        };

        self.database.commit()?;
        Ok((out_map, out_batch))
    }

    pub fn roll_back(&mut self) -> Result<()> {
        let popped = self.asset_maps.pop();
        if popped.is_none() {
            return Err(InterpreterError::Expect("Expected entry to rollback".into()).into());
        }
        let popped = self.read_only.pop();
        if popped.is_none() {
            return Err(InterpreterError::Expect("Expected entry to rollback".into()).into());
        }
        let popped = self.event_batches.pop();
        if popped.is_none() {
            return Err(InterpreterError::Expect("Expected entry to rollback".into()).into());
        }

        self.database.roll_back()
    }

    pub fn handle_tx_result(&mut self, result: Result<Value>) -> Result<Value> {
        if let Ok(result) = result {
            if let Value::Response(data) = result {
                if data.committed {
                    self.commit()?;
                } else {
                    self.roll_back()?;
                }
                Ok(Value::Response(data))
            } else {
                Err(
                    CheckErrors::PublicFunctionMustReturnResponse(TypeSignature::type_of(&result)?)
                        .into(),
                )
            }
        } else {
            self.roll_back()?;
            result
        }
    }

    /// Destroys this context, returning ownership of its database reference.
    ///  If the context wasn't top-level (i.e., it had uncommitted data), return None,
    ///   because the database is not guaranteed to be in a sane state.
    pub fn destruct(self) -> Option<(ClarityDatabase<'a>, LimitedCostTracker)> {
        if self.is_top_level() {
            Some((self.database, self.cost_track))
        } else {
            None
        }
    }
}

impl ContractContext {
    pub fn new(
        contract_identifier: QualifiedContractIdentifier,
        clarity_version: ClarityVersion,
    ) -> Self {
        Self {
            contract_identifier,
            variables: HashMap::new(),
            functions: HashMap::new(),
            defined_traits: HashMap::new(),
            implemented_traits: HashSet::new(),
            persisted_names: HashSet::new(),
            data_size: 0,
            meta_data_map: HashMap::new(),
            meta_data_var: HashMap::new(),
            meta_nft: HashMap::new(),
            meta_ft: HashMap::new(),
            clarity_version,
        }
    }

    pub fn lookup_variable(&self, name: &str) -> Option<&Value> {
        self.variables.get(name)
    }

    pub fn lookup_function(&self, name: &str) -> Option<DefinedFunction> {
        self.functions.get(name).cloned()
    }

    pub fn lookup_trait_definition(
        &self,
        name: &str,
    ) -> Option<BTreeMap<ClarityName, FunctionSignature>> {
        self.defined_traits.get(name).cloned()
    }

    pub fn is_explicitly_implementing_trait(&self, trait_identifier: &TraitIdentifier) -> bool {
        self.implemented_traits.contains(trait_identifier)
    }

    pub fn is_name_used(&self, name: &str) -> bool {
        is_reserved(name, self.get_clarity_version())
            || self.variables.contains_key(name)
            || self.functions.contains_key(name)
            || self.persisted_names.contains(name)
            || self.defined_traits.contains_key(name)
    }

    pub fn get_clarity_version(&self) -> &ClarityVersion {
        &self.clarity_version
    }

    /// Canonicalize the types for the specified epoch. Only functions and
    /// defined traits are exposed externally, so other types are not
    /// canonicalized.
    pub fn canonicalize_types(&mut self, epoch: &StacksEpochId) {
        for (_, function) in self.functions.iter_mut() {
            function.canonicalize_types(epoch);
        }

        for trait_def in self.defined_traits.values_mut() {
            for (_, function) in trait_def.iter_mut() {
                *function = function.canonicalize(epoch);
            }
        }
    }
}

impl<'a> LocalContext<'a> {
    pub fn new() -> LocalContext<'a> {
        LocalContext {
            function_context: Option::None,
            parent: Option::None,
            callable_contracts: HashMap::new(),
            variables: HashMap::new(),
            depth: 0,
        }
    }

    pub fn depth(&self) -> u16 {
        self.depth
    }

    pub fn function_context(&self) -> &LocalContext {
        match self.function_context {
            Some(context) => context,
            None => self,
        }
    }

    pub fn extend(&'a self) -> Result<LocalContext<'a>> {
        if self.depth >= MAX_CONTEXT_DEPTH {
            Err(RuntimeErrorType::MaxContextDepthReached.into())
        } else {
            Ok(LocalContext {
                function_context: Some(self.function_context()),
                parent: Some(self),
                callable_contracts: HashMap::new(),
                variables: HashMap::new(),
                depth: self.depth + 1,
            })
        }
    }

    pub fn lookup_variable(&self, name: &str) -> Option<&Value> {
        match self.variables.get(name) {
            Some(value) => Some(value),
            None => match self.parent {
                Some(parent) => parent.lookup_variable(name),
                None => None,
            },
        }
    }

    pub fn lookup_callable_contract(&self, name: &str) -> Option<&CallableData> {
        match self.callable_contracts.get(name) {
            Some(found) => Some(found),
            None => match self.parent {
                Some(parent) => parent.lookup_callable_contract(name),
                None => None,
            },
        }
    }
}

impl CallStack {
    pub fn new() -> CallStack {
        CallStack {
            stack: Vec::new(),
            set: HashSet::new(),
            apply_depth: 0,
        }
    }

    pub fn depth(&self) -> usize {
        self.stack.len() + self.apply_depth
    }

    pub fn contains(&self, function: &FunctionIdentifier) -> bool {
        self.set.contains(function)
    }

    pub fn insert(&mut self, function: &FunctionIdentifier, track: bool) {
        self.stack.push(function.clone());
        if track {
            self.set.insert(function.clone());
        }
    }

    pub fn incr_apply_depth(&mut self) {
        self.apply_depth += 1;
    }

    pub fn decr_apply_depth(&mut self) {
        self.apply_depth -= 1;
    }

    pub fn remove(&mut self, function: &FunctionIdentifier, tracked: bool) -> Result<()> {
        if let Some(removed) = self.stack.pop() {
            if removed != *function {
                return Err(InterpreterError::InterpreterError(
                    "Tried to remove item from empty call stack.".to_string(),
                )
                .into());
            }
            if tracked && !self.set.remove(&function) {
                return Err(InterpreterError::InterpreterError(
                    "Tried to remove tracked function from call stack, but could not find in current context.".into()
                )
                .into());
            }
            Ok(())
        } else {
            return Err(InterpreterError::InterpreterError(
                "Tried to remove item from empty call stack.".to_string(),
            )
            .into());
        }
    }

    #[cfg(feature = "developer-mode")]
    pub fn make_stack_trace(&self) -> StackTrace {
        self.stack.clone()
    }

    #[cfg(not(feature = "developer-mode"))]
    pub fn make_stack_trace(&self) -> StackTrace {
        Vec::new()
    }
}

#[cfg(test)]
mod test {
    use super::*;
    use crate::vm::callables::DefineType;
    use crate::vm::types::signatures::CallableSubtype;
    use crate::vm::types::{FixedFunction, FunctionArg, FunctionType, StandardPrincipalData};

    #[test]
    fn test_asset_map_abort() {
        let a_contract_id = QualifiedContractIdentifier::local("a").unwrap();
        let b_contract_id = QualifiedContractIdentifier::local("b").unwrap();

        let p1 = PrincipalData::Contract(a_contract_id.clone());
        let p2 = PrincipalData::Contract(b_contract_id.clone());

        let t1 = AssetIdentifier {
            contract_identifier: a_contract_id.clone(),
            asset_name: "a".into(),
        };
        let _t2 = AssetIdentifier {
            contract_identifier: b_contract_id.clone(),
            asset_name: "a".into(),
        };

        let mut am1 = AssetMap::new();
        let mut am2 = AssetMap::new();

        am1.add_token_transfer(&p1, t1.clone(), 1).unwrap();
        am1.add_token_transfer(&p2, t1.clone(), u128::MAX).unwrap();
        am2.add_token_transfer(&p1, t1.clone(), 1).unwrap();
        am2.add_token_transfer(&p2, t1.clone(), 1).unwrap();

        am1.commit_other(am2).unwrap_err();

        let table = am1.to_table();

        assert_eq!(table[&p2][&t1], AssetMapEntry::Token(u128::MAX));
        assert_eq!(table[&p1][&t1], AssetMapEntry::Token(1));
    }

    #[test]
    fn test_asset_map_combinations() {
        let a_contract_id = QualifiedContractIdentifier::local("a").unwrap();
        let b_contract_id = QualifiedContractIdentifier::local("b").unwrap();
        let c_contract_id = QualifiedContractIdentifier::local("c").unwrap();
        let d_contract_id = QualifiedContractIdentifier::local("d").unwrap();
        let e_contract_id = QualifiedContractIdentifier::local("e").unwrap();
        let f_contract_id = QualifiedContractIdentifier::local("f").unwrap();
        let g_contract_id = QualifiedContractIdentifier::local("g").unwrap();

        let p1 = PrincipalData::Contract(a_contract_id.clone());
        let p2 = PrincipalData::Contract(b_contract_id.clone());
        let p3 = PrincipalData::Contract(c_contract_id.clone());
        let _p4 = PrincipalData::Contract(d_contract_id.clone());
        let _p5 = PrincipalData::Contract(e_contract_id.clone());
        let _p6 = PrincipalData::Contract(f_contract_id.clone());
        let _p7 = PrincipalData::Contract(g_contract_id.clone());

        let t1 = AssetIdentifier {
            contract_identifier: a_contract_id.clone(),
            asset_name: "a".into(),
        };
        let t2 = AssetIdentifier {
            contract_identifier: b_contract_id.clone(),
            asset_name: "a".into(),
        };
        let t3 = AssetIdentifier {
            contract_identifier: c_contract_id.clone(),
            asset_name: "a".into(),
        };
        let t4 = AssetIdentifier {
            contract_identifier: d_contract_id.clone(),
            asset_name: "a".into(),
        };
        let t5 = AssetIdentifier {
            contract_identifier: e_contract_id.clone(),
            asset_name: "a".into(),
        };
        let t6 = AssetIdentifier::STX();
        let t7 = AssetIdentifier::STX_burned();

        let mut am1 = AssetMap::new();
        let mut am2 = AssetMap::new();

        am1.add_token_transfer(&p1, t1.clone(), 10).unwrap();
        am2.add_token_transfer(&p1, t1.clone(), 15).unwrap();

        am1.add_stx_transfer(&p1, 20).unwrap();
        am2.add_stx_transfer(&p2, 25).unwrap();

        am1.add_stx_burn(&p1, 30).unwrap();
        am2.add_stx_burn(&p2, 35).unwrap();

        // test merging in a token that _didn't_ have an entry in the parent
        am2.add_token_transfer(&p1, t4.clone(), 1).unwrap();

        // test merging in a principal that _didn't_ have an entry in the parent
        am2.add_token_transfer(&p2, t2.clone(), 10).unwrap();
        am2.add_token_transfer(&p2, t2.clone(), 1).unwrap();

        // test merging in a principal that _didn't_ have an entry in the parent
        am2.add_asset_transfer(&p3, t3.clone(), Value::Int(10));

        // test merging in an asset that _didn't_ have an entry in the parent
        am1.add_asset_transfer(&p1, t5.clone(), Value::Int(0));
        am2.add_asset_transfer(&p1, t3.clone(), Value::Int(1));
        am2.add_asset_transfer(&p1, t3.clone(), Value::Int(0));

        // test merging in an asset that _does_ have an entry in the parent
        am1.add_asset_transfer(&p2, t3.clone(), Value::Int(2));
        am1.add_asset_transfer(&p2, t3.clone(), Value::Int(5));
        am2.add_asset_transfer(&p2, t3.clone(), Value::Int(3));
        am2.add_asset_transfer(&p2, t3.clone(), Value::Int(4));

        // test merging in STX transfers
        am1.add_stx_transfer(&p1, 21).unwrap();
        am2.add_stx_transfer(&p2, 26).unwrap();

        // test merging in STX burns
        am1.add_stx_burn(&p1, 31).unwrap();
        am2.add_stx_burn(&p2, 36).unwrap();

        am1.commit_other(am2).unwrap();

        let table = am1.to_table();

        // 3 Principals
        assert_eq!(table.len(), 3);

        assert_eq!(table[&p1][&t1], AssetMapEntry::Token(25));
        assert_eq!(table[&p1][&t4], AssetMapEntry::Token(1));

        assert_eq!(table[&p2][&t2], AssetMapEntry::Token(11));

        assert_eq!(
            table[&p2][&t3],
            AssetMapEntry::Asset(vec![
                Value::Int(2),
                Value::Int(5),
                Value::Int(3),
                Value::Int(4)
            ])
        );

        assert_eq!(
            table[&p1][&t3],
            AssetMapEntry::Asset(vec![Value::Int(1), Value::Int(0)])
        );
        assert_eq!(table[&p1][&t5], AssetMapEntry::Asset(vec![Value::Int(0)]));

        assert_eq!(table[&p3][&t3], AssetMapEntry::Asset(vec![Value::Int(10)]));

        assert_eq!(table[&p1][&t6], AssetMapEntry::STX(20 + 21));
        assert_eq!(table[&p2][&t6], AssetMapEntry::STX(25 + 26));

        assert_eq!(table[&p1][&t7], AssetMapEntry::Burn(30 + 31));
        assert_eq!(table[&p2][&t7], AssetMapEntry::Burn(35 + 36));
    }

    #[test]
    fn test_canonicalize_contract_context() {
        let trait_id = TraitIdentifier::new(
            StandardPrincipalData::transient(),
            "my-contract".into(),
            "my-trait".into(),
        );
        let mut contract_context = ContractContext::new(
            QualifiedContractIdentifier::local("foo").unwrap(),
            ClarityVersion::Clarity1,
        );
        contract_context.functions.insert(
            "foo".into(),
            DefinedFunction::new(
                vec![(
                    "a".into(),
                    TypeSignature::TraitReferenceType(trait_id.clone()),
                )],
                SymbolicExpression::atom_value(Value::Int(3)),
                DefineType::Public,
                &"foo".into(),
                "testing",
            ),
        );

        let mut trait_functions = BTreeMap::new();
        trait_functions.insert(
            "alpha".into(),
            FunctionSignature {
                args: vec![TypeSignature::TraitReferenceType(trait_id.clone())],
                returns: TypeSignature::ResponseType(Box::new((
                    TypeSignature::UIntType,
                    TypeSignature::UIntType,
                ))),
            },
        );
        contract_context
            .defined_traits
            .insert("bar".into(), trait_functions);

        contract_context.canonicalize_types(&StacksEpochId::Epoch21);

        assert_eq!(
            contract_context.functions["foo"].get_arg_types()[0],
            TypeSignature::CallableType(CallableSubtype::Trait(trait_id.clone()))
        );
        assert_eq!(
            contract_context
                .defined_traits
                .get("bar")
                .unwrap()
                .get("alpha")
                .unwrap()
                .args[0],
            TypeSignature::CallableType(CallableSubtype::Trait(trait_id.clone()))
        );
    }
}<|MERGE_RESOLUTION|>--- conflicted
+++ resolved
@@ -382,20 +382,11 @@
             self.burn_map.insert(principal, stx_burn_amount);
         }
 
-<<<<<<< HEAD
         for (principal, asset, amount) in to_add.into_iter() {
-            if !self.token_map.contains_key(&principal) {
-                self.token_map.insert(principal.clone(), HashMap::new());
-            }
-
-            let principal_map = self.token_map.get_mut(&principal).unwrap(); // should always exist, because of checked insert above.
-=======
-        for (principal, asset, amount) in to_add.drain(..) {
             let principal_map = self
                 .token_map
                 .entry(principal)
                 .or_insert_with(|| HashMap::new());
->>>>>>> 074fd76e
             principal_map.insert(asset, amount);
         }
 
