--- conflicted
+++ resolved
@@ -63,32 +63,14 @@
     return Box::new(balances);
 }
 
-<<<<<<< HEAD
-pub fn read_vesting() -> Box<dyn Iterator<Item = GenesisAccountVesting>> {
-    let account_balances_bytes = include_bytes!(concat!(env!("OUT_DIR"), "/account_vesting.gz"));
-    let vesting = iter_deflated_csv(account_balances_bytes).map(|cols| GenesisAccountVesting {
+pub fn read_lockups() -> Box<dyn Iterator<Item = GenesisAccountLockup>> {
+    let account_lockups_bytes = include_bytes!(concat!(env!("OUT_DIR"), "/account_lockups.gz"));
+    let lockups = iter_deflated_csv(account_lockups_bytes).map(|cols| GenesisAccountLockup {
         address: cols[0].to_string(),
         amount: cols[1].parse::<u64>().unwrap(),
         block_height: cols[2].parse::<u64>().unwrap(),
-=======
-pub fn read_lockups() -> Box<dyn Iterator<Item = GenesisAccountLockup>> {
-    let account_balances_bytes = include_bytes!(concat!(env!("OUT_DIR"), "/account_lockups.gz"));
-    let cursor = io::Cursor::new(account_balances_bytes);
-    let balances_encoder = deflate::Decoder::new(cursor);
-    let buff_reader = BufReader::new(balances_encoder);
-    let balances = buff_reader.lines().map(|line| line.unwrap()).map(|line| {
-        let mut parts = line.split(",");
-        let addr = parts.next().unwrap();
-        let amount = parts.next().unwrap().parse::<u64>().unwrap();
-        let block_height = parts.next().unwrap().parse::<u64>().unwrap();
-        GenesisAccountLockup {
-            address: addr.to_string(),
-            amount: amount,
-            block_height: block_height,
-        }
->>>>>>> f7231482
     });
-    return Box::new(vesting);
+    return Box::new(lockups);
 }
 
 pub fn read_namespaces() -> Box<dyn Iterator<Item = GenesisNamespace>> {
@@ -134,9 +116,9 @@
     }
 
     #[test]
-    fn test_vestings_read() {
-        for vesting in read_vesting() {
-            assert!(vesting.amount > 0);
+    fn test_lockups_read() {
+        for lockup in read_lockups() {
+            assert!(lockup.amount > 0);
         }
     }
 
