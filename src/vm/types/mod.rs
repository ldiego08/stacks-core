--- conflicted
+++ resolved
@@ -603,15 +603,7 @@
         use self::BlockInfoProperty::*;
         match self {
             Time => TypeSignature::UIntType,
-<<<<<<< HEAD
-            IdentityHeaderHash
-            | VrfSeed
-            | HeaderHash
-            | BurnchainHeaderHash
-            | BurnchainHeaderHashByBurnchainHeight => BUFF_32.clone(),
-=======
             IdentityHeaderHash | VrfSeed | HeaderHash | BurnchainHeaderHash => BUFF_32.clone(),
->>>>>>> 2205094b
             MinerAddress => TypeSignature::PrincipalType,
         }
     }
