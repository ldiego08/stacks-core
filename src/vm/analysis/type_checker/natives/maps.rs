--- conflicted
+++ resolved
@@ -36,23 +36,14 @@
 }
 
 pub fn check_special_fetch_contract_entry(checker: &mut TypeChecker, args: &[SymbolicExpression], context: &TypingContext) -> TypeResult {
-<<<<<<< HEAD
-    if args.len() < 3 {
-        return Err(CheckError::new(CheckErrors::IncorrectArgumentCount(3, args.len())))
-    }
+    check_arguments_at_least(3, args)?;
+    
 
     let contract_identifier = match args[0].expr {
         SymbolicExpressionType::AtomValue(Value::Principal(PrincipalData::Contract(ref contract_identifier))) => contract_identifier,
         _ => return Err(CheckError::new(CheckErrors::ContractCallExpectName))
     };
 
-=======
-    check_arguments_at_least(3, args)?;
-    
-    let contract_name = args[0].match_atom()
-        .ok_or(CheckErrors::ContractCallExpectName)?;
-    
->>>>>>> 9b9e9d52
     let map_name = args[1].match_atom()
         .ok_or(CheckErrors::BadMapName)?;
     
