// Copyright (C) 2013-2020 Blocstack PBC, a public benefit corporation
// Copyright (C) 2020 Stacks Open Internet Foundation
//
// This program is free software: you can redistribute it and/or modify
// it under the terms of the GNU General Public License as published by
// the Free Software Foundation, either version 3 of the License, or
// (at your option) any later version.
//
// This program is distributed in the hope that it will be useful,
// but WITHOUT ANY WARRANTY; without even the implied warranty of
// MERCHANTABILITY or FITNESS FOR A PARTICULAR PURPOSE.  See the
// GNU General Public License for more details.
//
// You should have received a copy of the GNU General Public License
// along with this program.  If not, see <http://www.gnu.org/licenses/>.

use vm::analysis::types::{AnalysisPass, ContractAnalysis};
use vm::functions::define::DefineFunctionsParsed;
use vm::functions::tuples;
use vm::functions::NativeFunctions;
use vm::representations::SymbolicExpressionType::{
    Atom, AtomValue, Field, List, LiteralValue, TraitReference,
};
use vm::representations::{ClarityName, SymbolicExpression, SymbolicExpressionType};
use vm::types::{parse_name_type_pairs, PrincipalData, TupleTypeSignature, TypeSignature, Value};

use std::collections::HashMap;
use vm::variables::NativeVariables;

pub use super::errors::{
    check_argument_count, check_arguments_at_least, CheckError, CheckErrors, CheckResult,
};
use super::AnalysisDatabase;

#[cfg(test)]
mod tests;

pub struct ReadOnlyChecker<'a, 'b> {
    db: &'a mut AnalysisDatabase<'b>,
    defined_functions: HashMap<ClarityName, bool>,
}

impl<'a, 'b> AnalysisPass for ReadOnlyChecker<'a, 'b> {
    fn run_pass(
        contract_analysis: &mut ContractAnalysis,
        analysis_db: &mut AnalysisDatabase,
    ) -> CheckResult<()> {
        let mut command = ReadOnlyChecker::new(analysis_db);
        command.run(contract_analysis)?;
        Ok(())
    }
}

impl<'a, 'b> ReadOnlyChecker<'a, 'b> {
    fn new(db: &'a mut AnalysisDatabase<'b>) -> ReadOnlyChecker<'a, 'b> {
        Self {
            db,
            defined_functions: HashMap::new(),
        }
    }

    pub fn run(&mut self, contract_analysis: &mut ContractAnalysis) -> CheckResult<()> {
        for exp in contract_analysis.expressions.iter() {
            let mut result = self.check_reads_only_valid(&exp);
            if let Err(ref mut error) = result {
                if !error.has_expression() {
                    error.set_expression(&exp);
                }
            }
            result?
        }

        Ok(())
    }

    fn check_define_function(
        &mut self,
        signature: &[SymbolicExpression],
        body: &SymbolicExpression,
    ) -> CheckResult<(ClarityName, bool)> {
        let function_name = signature
            .get(0)
            .ok_or(CheckErrors::DefineFunctionBadSignature)?
            .match_atom()
            .ok_or(CheckErrors::BadFunctionName)?;

        let is_read_only = self.check_read_only(body)?;

        Ok((function_name.clone(), is_read_only))
    }

    fn check_reads_only_valid(&mut self, expr: &SymbolicExpression) -> CheckResult<()> {
        use vm::functions::define::DefineFunctionsParsed::*;
        if let Some(define_type) = DefineFunctionsParsed::try_parse(expr)? {
            match define_type {
                // The _arguments_ to Constant, PersistedVariable, FT defines must be checked to ensure that
                //   any _evaluated arguments_ supplied to them are valid with respect to read-only requirements.
                Constant { value, .. } => {
                    self.check_read_only(value)?;
                }
                PersistedVariable { initial, .. } => {
                    self.check_read_only(initial)?;
                }
                BoundedFungibleToken { max_supply, .. } => {
                    // only the *optional* total supply arg is eval'ed
                    self.check_read_only(max_supply)?;
                }
                PrivateFunction { signature, body } | PublicFunction { signature, body } => {
                    let (f_name, is_read_only) = self.check_define_function(signature, body)?;
                    self.defined_functions.insert(f_name, is_read_only);
                }
                ReadOnlyFunction { signature, body } => {
                    let (f_name, is_read_only) = self.check_define_function(signature, body)?;
                    if !is_read_only {
                        return Err(CheckErrors::WriteAttemptedInReadOnly.into());
                    } else {
                        self.defined_functions.insert(f_name, is_read_only);
                    }
                }
                Map { .. } | NonFungibleToken { .. } | UnboundedFungibleToken { .. } => {
                    // No arguments to (define-map ...) or (define-non-fungible-token) or fungible tokens without max supplies are eval'ed.
                }
                Trait { .. } | UseTrait { .. } | ImplTrait { .. } => {
                    // No arguments to (use-trait ...), (define-trait ...). or (impl-trait) are eval'ed.
                }
            }
        } else {
            self.check_read_only(expr)?;
        }
        Ok(())
    }

    /// Checks the supplied symbolic expressions
    ///   (1) for whether or not they are valid with respect to read-only requirements.
    ///   (2) if valid, returns whether or not they are read only.
    /// Note that because of (1), this function _cannot_ short-circuit on read-only.
    fn check_read_only(&mut self, expr: &SymbolicExpression) -> CheckResult<bool> {
        match expr.expr {
            AtomValue(_) | LiteralValue(_) | Atom(_) | TraitReference(_, _) | Field(_) => Ok(true),
            List(ref expression) => self.check_function_application_read_only(expression),
        }
    }

    /// Checks all of the supplied symbolic expressions
    ///   (1) for whether or not they are valid with respect to read-only requirements.
    ///   (2) if valid, returns whether or not they are read only.
    /// Note that because of (1), this function _cannot_ short-circuit on read-only.
    fn check_all_read_only(&mut self, expressions: &[SymbolicExpression]) -> CheckResult<bool> {
        let mut result = true;
        for expr in expressions.iter() {
            let expr_read_only = self.check_read_only(expr)?;
            result = result && expr_read_only;
        }
        Ok(result)
    }

    fn try_native_function_check(
        &mut self,
        function: &str,
        args: &[SymbolicExpression],
    ) -> Option<CheckResult<bool>> {
        NativeFunctions::lookup_by_name(function)
            .map(|function| self.check_native_function(&function, args))
    }

    fn check_native_function(
        &mut self,
        function: &NativeFunctions,
        args: &[SymbolicExpression],
    ) -> CheckResult<bool> {
        use vm::functions::NativeFunctions::*;

        match function {
            Add | Subtract | Divide | Multiply | CmpGeq | CmpLeq | CmpLess | CmpGreater
            | Modulo | Power | Sqrti | Log2 | BitwiseXOR | And | Or | Not | Hash160 | Sha256
            | Keccak256 | Equals | If | Sha512 | Sha512Trunc256 | Secp256k1Recover
            | Secp256k1Verify | ConsSome | ConsOkay | ConsError | DefaultTo | UnwrapRet
            | UnwrapErrRet | IsOkay | IsNone | Asserts | Unwrap | UnwrapErr | Match | IsErr
            | IsSome | TryRet | ToUInt | ToInt | Append | Concat | AsMaxLen | ContractOf
            | PrincipalOf | ListCons | GetBlockInfo | TupleGet | TupleMerge | Len | Print
            | AsContract | Begin | FetchVar | GetStxBalance | GetTokenBalance | GetAssetOwner
            | ElementAt => self.check_all_read_only(args),
            AtBlock => {
                check_argument_count(2, args)?;

                let is_block_arg_read_only = self.check_read_only(&args[0])?;
                let closure_read_only = self.check_read_only(&args[1])?;
                if !closure_read_only {
                    return Err(CheckErrors::AtBlockClosureMustBeReadOnly.into());
                }
                Ok(is_block_arg_read_only)
            }
            FetchEntry => {
                check_argument_count(2, args)?;
                self.check_all_read_only(args)
            }
            StxTransfer | StxBurn | SetEntry | DeleteEntry | InsertEntry | SetVar | MintAsset
<<<<<<< HEAD
            | MintToken | TransferAsset | TransferToken => Ok(false),
            Let | LetStar => {
=======
            | MintToken | TransferAsset | TransferToken => {
                self.check_all_read_only(args)?;
                Ok(false)
            }
            Let => {
>>>>>>> 883f7af9
                check_arguments_at_least(2, args)?;

                let binding_list = args[0].match_list().ok_or(CheckErrors::BadLetSyntax)?;

                for pair in binding_list.iter() {
                    let pair_expression = pair.match_list().ok_or(CheckErrors::BadSyntaxBinding)?;
                    if pair_expression.len() != 2 {
                        return Err(CheckErrors::BadSyntaxBinding.into());
                    }

                    if !self.check_read_only(&pair_expression[1])? {
                        return Ok(false);
                    }
                }

                self.check_all_read_only(&args[1..args.len()])
            }
            Map => {
                check_arguments_at_least(2, args)?;

                // note -- we do _not_ check here to make sure we're not mapping on
                //      a special function. that check is performed by the type checker.
                //   we're pretty directly violating type checks in this recursive step:
                //   we're asking the read only checker to check whether a function application
                //     of the _mapping function_ onto the rest of the supplied arguments would be
                //     read-only or not.
                self.check_function_application_read_only(args)
            }
            Filter => {
                check_argument_count(2, args)?;
                self.check_function_application_read_only(args)
            }
            Fold => {
                check_argument_count(3, args)?;

                // note -- we do _not_ check here to make sure we're not folding on
                //      a special function. that check is performed by the type checker.
                //   we're pretty directly violating type checks in this recursive step:
                //   we're asking the read only checker to check whether a function application
                //     of the _folding function_ onto the rest of the supplied arguments would be
                //     read-only or not.
                self.check_function_application_read_only(args)
            }
            TupleCons => {
                for pair in args.iter() {
                    let pair_expression =
                        pair.match_list().ok_or(CheckErrors::TupleExpectsPairs)?;
                    if pair_expression.len() != 2 {
                        return Err(CheckErrors::TupleExpectsPairs.into());
                    }

                    if !self.check_read_only(&pair_expression[1])? {
                        return Ok(false);
                    }
                }
                Ok(true)
            }
            ContractCall => {
                check_arguments_at_least(2, args)?;

                let function_name = args[1]
                    .match_atom()
                    .ok_or(CheckErrors::ContractCallExpectName)?;

                let is_function_read_only = match &args[0].expr {
                    SymbolicExpressionType::LiteralValue(Value::Principal(
                        PrincipalData::Contract(ref contract_identifier),
                    )) => self
                        .db
                        .get_read_only_function_type(&contract_identifier, function_name)?
                        .is_some(),
                    SymbolicExpressionType::Atom(_trait_reference) => {
                        // Dynamic dispatch from a readonly-function can only be guaranteed at runtime,
                        // which would defeat granting a static readonly stamp.
                        // As such dynamic dispatch is currently forbidden.
                        false
                    }
                    _ => return Err(CheckError::new(CheckErrors::ContractCallExpectName)),
                };

                self.check_all_read_only(&args[2..])
                    .map(|args_read_only| args_read_only && is_function_read_only)
            }
        }
    }

    fn check_function_application_read_only(
        &mut self,
        expression: &[SymbolicExpression],
    ) -> CheckResult<bool> {
        let (function_name, args) = expression
            .split_first()
            .ok_or(CheckErrors::NonFunctionApplication)?;

        let function_name = function_name
            .match_atom()
            .ok_or(CheckErrors::NonFunctionApplication)?;

        if let Some(mut result) = self.try_native_function_check(function_name, args) {
            if let Err(ref mut check_err) = result {
                check_err.set_expressions(expression);
            }
            result
        } else {
            let is_function_read_only = self
                .defined_functions
                .get(function_name)
                .ok_or(CheckErrors::UnknownFunction(function_name.to_string()))?
                .clone();
            self.check_all_read_only(args)
                .map(|args_read_only| args_read_only && is_function_read_only)
        }
    }
}<|MERGE_RESOLUTION|>--- conflicted
+++ resolved
@@ -195,16 +195,11 @@
                 self.check_all_read_only(args)
             }
             StxTransfer | StxBurn | SetEntry | DeleteEntry | InsertEntry | SetVar | MintAsset
-<<<<<<< HEAD
-            | MintToken | TransferAsset | TransferToken => Ok(false),
-            Let | LetStar => {
-=======
             | MintToken | TransferAsset | TransferToken => {
                 self.check_all_read_only(args)?;
                 Ok(false)
             }
-            Let => {
->>>>>>> 883f7af9
+            Let | LetStar => {
                 check_arguments_at_least(2, args)?;
 
                 let binding_list = args[0].match_list().ok_or(CheckErrors::BadLetSyntax)?;
