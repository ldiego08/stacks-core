--- conflicted
+++ resolved
@@ -208,35 +208,12 @@
         u0
         (get len (map-get? reward-cycle-pox-address-list-len { reward-cycle: reward-cycle }))))
 
-<<<<<<< HEAD
-=======
-;; Is a PoX address registered anywhere in a given range of reward cycles?
-;; Checkes the integer range [reward-cycle-start, reward-cycle-start + num-cycles)
-;; Returns true if it's registered in at least one reward cycle in the given range.
-;; Returns false if it's not registered in any reward cycle in the given range.
-(define-private (is-pox-addr-registered (pox-addr (tuple (version (buff 1)) (hashbytes (buff 20))))
-                                        (reward-cycle-start uint)
-                                        (num-cycles uint))
-    (let (
-        (pox-addr-range-opt (map-get? pox-addr-reward-cycles { pox-addr: pox-addr }))
-    )
-    (match pox-addr-range-opt
-        ;; some range
-        pox-addr-range
-            (and (>= (+ reward-cycle-start num-cycles) (get first-reward-cycle pox-addr-range))
-                    (< reward-cycle-start (+ (get first-reward-cycle pox-addr-range) (get num-cycles pox-addr-range))))
-        ;; none
-        false
-    ))
-)
-
 ;; How many rejection votes have we been accumulating for the next block
 (define-private (next-cycle-rejection-votes)
     (default-to
         u0
         (get amount (map-get? stacking-rejection { reward-cycle: (+ u1 (current-pox-reward-cycle)) }))))
 
->>>>>>> ef0aeeb7
 ;; Add a single PoX address to a single reward cycle.
 ;; Used to build up a set of per-reward-cycle PoX addresses.
 ;; No checking will be done -- don't call if this PoX address is already registered in this reward cycle!
