--- conflicted
+++ resolved
@@ -313,13 +313,6 @@
             ));
         };
 
-<<<<<<< HEAD
-        let mut chain_state = neon_node::open_chainstate_with_faults(&self.config)
-            .expect("FATAL: could not open chainstate DB");
-        let sortition_handle = sort_db.index_handle(&tip.sortition_id);
-        let Ok(aggregate_public_key) = NakamotoChainState::get_aggregate_public_key(
-            &mut chain_state,
-=======
         // NOTE: this is a placeholder until the API can be fixed
         let aggregate_public_key = Point::new();
         let miner_privkey_as_scalar = Scalar::from(miner_privkey.as_slice().clone());
@@ -339,7 +332,6 @@
             *attempts,
             &tip,
             &self.burnchain,
->>>>>>> 690701fb
             &sort_db,
             &stackerdbs,
             &self.globals.counters,
