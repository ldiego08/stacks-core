// Copyright (C) 2013-2020 Blockstack PBC, a public benefit corporation
// Copyright (C) 2020-2023 Stacks Open Internet Foundation
//
// This program is free software: you can redistribute it and/or modify
// it under the terms of the GNU General Public License as published by
// the Free Software Foundation, either version 3 of the License, or
// (at your option) any later version.
//
// This program is distributed in the hope that it will be useful,
// but WITHOUT ANY WARRANTY; without even the implied warranty of
// MERCHANTABILITY or FITNESS FOR A PARTICULAR PURPOSE.  See the
// GNU General Public License for more details.
//
// You should have received a copy of the GNU General Public License
// along with this program.  If not, see <http://www.gnu.org/licenses/>.
use std::collections::{HashMap, HashSet};
use std::sync::atomic::{AtomicU64, Ordering};
use std::sync::{Arc, Mutex};
use std::thread::JoinHandle;
use std::time::{Duration, Instant};
use std::{env, thread};

use clarity::vm::ast::ASTRules;
use clarity::vm::costs::ExecutionCost;
use clarity::vm::types::{PrincipalData, QualifiedContractIdentifier};
use http_types::headers::AUTHORIZATION;
use lazy_static::lazy_static;
use libsigner::{BlockResponse, SignerMessage, SignerSession, StackerDBSession};
use stacks::burnchains::{MagicBytes, Txid};
use stacks::chainstate::burn::db::sortdb::SortitionDB;
<<<<<<< HEAD
use stacks::chainstate::burn::operations::{BlockstackOperationType, PreStxOp, StackStxOp};
=======
use stacks::chainstate::burn::operations::{
    BlockstackOperationType, PreStxOp, VoteForAggregateKeyOp,
};
>>>>>>> 86fdb807
use stacks::chainstate::coordinator::comm::CoordinatorChannels;
use stacks::chainstate::nakamoto::miner::NakamotoBlockBuilder;
use stacks::chainstate::nakamoto::signer_set::NakamotoSigners;
use stacks::chainstate::nakamoto::test_signers::TestSigners;
use stacks::chainstate::nakamoto::{NakamotoBlock, NakamotoChainState};
use stacks::chainstate::stacks::address::PoxAddress;
use stacks::chainstate::stacks::boot::{
    MINERS_NAME, SIGNERS_VOTING_FUNCTION_NAME, SIGNERS_VOTING_NAME,
};
use stacks::chainstate::stacks::db::StacksChainState;
use stacks::chainstate::stacks::miner::{BlockBuilder, BlockLimitFunction, TransactionResult};
use stacks::chainstate::stacks::{StacksTransaction, ThresholdSignature, TransactionPayload};
use stacks::core::{
    StacksEpoch, StacksEpochId, BLOCK_LIMIT_MAINNET_10, HELIUM_BLOCK_LIMIT_20,
    PEER_VERSION_EPOCH_1_0, PEER_VERSION_EPOCH_2_0, PEER_VERSION_EPOCH_2_05,
    PEER_VERSION_EPOCH_2_1, PEER_VERSION_EPOCH_2_2, PEER_VERSION_EPOCH_2_3, PEER_VERSION_EPOCH_2_4,
    PEER_VERSION_EPOCH_2_5, PEER_VERSION_EPOCH_3_0,
};
use stacks::libstackerdb::{SlotMetadata, StackerDBChunkData};
use stacks::net::api::callreadonly::CallReadOnlyRequestBody;
use stacks::net::api::getstackers::GetStackersResponse;
use stacks::net::api::postblock_proposal::{
    BlockValidateReject, BlockValidateResponse, NakamotoBlockProposal, ValidateRejectCode,
};
use stacks::util::hash::hex_bytes;
use stacks::util_lib::boot::boot_code_id;
use stacks::util_lib::signed_structured_data::pox4::{
    make_pox_4_signer_key_signature, Pox4SignatureTopic,
};
use stacks_common::address::AddressHashMode;
use stacks_common::bitvec::BitVec;
use stacks_common::codec::StacksMessageCodec;
use stacks_common::consts::{CHAIN_ID_TESTNET, STACKS_EPOCH_MAX};
use stacks_common::types::chainstate::{
    BlockHeaderHash, BurnchainHeaderHash, StacksAddress, StacksPrivateKey, StacksPublicKey,
};
use stacks_common::types::StacksPublicKeyBuffer;
use stacks_common::util::hash::{to_hex, Sha512Trunc256Sum};
use stacks_common::util::secp256k1::{MessageSignature, Secp256k1PrivateKey, Secp256k1PublicKey};

use super::bitcoin_regtest::BitcoinCoreController;
use crate::config::{EventKeyType, EventObserverConfig, InitialBalance};
use crate::neon::{Counters, RunLoopCounter};
use crate::operations::BurnchainOpSigner;
use crate::run_loop::boot_nakamoto;
use crate::tests::neon_integrations::{
    get_account, get_chain_info_result, get_pox_info, next_block_and_wait,
    run_until_burnchain_height, submit_tx, test_observer, wait_for_runloop,
};
use crate::tests::{make_stacks_transfer, to_addr};
use crate::{tests, BitcoinRegtestController, BurnchainController, Config, ConfigFile, Keychain};

pub static POX_4_DEFAULT_STACKER_BALANCE: u64 = 100_000_000_000_000;
static POX_4_DEFAULT_STACKER_STX_AMT: u128 = 99_000_000_000_000;

lazy_static! {
    pub static ref NAKAMOTO_INTEGRATION_EPOCHS: [StacksEpoch; 9] = [
        StacksEpoch {
            epoch_id: StacksEpochId::Epoch10,
            start_height: 0,
            end_height: 0,
            block_limit: BLOCK_LIMIT_MAINNET_10.clone(),
            network_epoch: PEER_VERSION_EPOCH_1_0
        },
        StacksEpoch {
            epoch_id: StacksEpochId::Epoch20,
            start_height: 0,
            end_height: 1,
            block_limit: HELIUM_BLOCK_LIMIT_20.clone(),
            network_epoch: PEER_VERSION_EPOCH_2_0
        },
        StacksEpoch {
            epoch_id: StacksEpochId::Epoch2_05,
            start_height: 1,
            end_height: 2,
            block_limit: HELIUM_BLOCK_LIMIT_20.clone(),
            network_epoch: PEER_VERSION_EPOCH_2_05
        },
        StacksEpoch {
            epoch_id: StacksEpochId::Epoch21,
            start_height: 2,
            end_height: 3,
            block_limit: HELIUM_BLOCK_LIMIT_20.clone(),
            network_epoch: PEER_VERSION_EPOCH_2_1
        },
        StacksEpoch {
            epoch_id: StacksEpochId::Epoch22,
            start_height: 3,
            end_height: 4,
            block_limit: HELIUM_BLOCK_LIMIT_20.clone(),
            network_epoch: PEER_VERSION_EPOCH_2_2
        },
        StacksEpoch {
            epoch_id: StacksEpochId::Epoch23,
            start_height: 4,
            end_height: 5,
            block_limit: HELIUM_BLOCK_LIMIT_20.clone(),
            network_epoch: PEER_VERSION_EPOCH_2_3
        },
        StacksEpoch {
            epoch_id: StacksEpochId::Epoch24,
            start_height: 5,
            end_height: 201,
            block_limit: HELIUM_BLOCK_LIMIT_20.clone(),
            network_epoch: PEER_VERSION_EPOCH_2_4
        },
        StacksEpoch {
            epoch_id: StacksEpochId::Epoch25,
            start_height: 201,
            end_height: 231,
            block_limit: HELIUM_BLOCK_LIMIT_20.clone(),
            network_epoch: PEER_VERSION_EPOCH_2_5
        },
        StacksEpoch {
            epoch_id: StacksEpochId::Epoch30,
            start_height: 231,
            end_height: STACKS_EPOCH_MAX,
            block_limit: HELIUM_BLOCK_LIMIT_20.clone(),
            network_epoch: PEER_VERSION_EPOCH_3_0
        },
    ];
}

pub fn get_stacker_set(http_origin: &str, cycle: u64) -> GetStackersResponse {
    let client = reqwest::blocking::Client::new();
    let path = format!("{http_origin}/v2/stacker_set/{cycle}");
    let res = client
        .get(&path)
        .send()
        .unwrap()
        .json::<serde_json::Value>()
        .unwrap();
    info!("Stacker set response: {res}");
    let res = serde_json::from_value(res).unwrap();
    res
}

pub fn get_stackerdb_slot_version(
    http_origin: &str,
    contract: &QualifiedContractIdentifier,
    slot_id: u64,
) -> Option<u32> {
    let client = reqwest::blocking::Client::new();
    let path = format!(
        "{http_origin}/v2/stackerdb/{}/{}",
        &contract.issuer, &contract.name
    );
    let res = client
        .get(&path)
        .send()
        .unwrap()
        .json::<Vec<SlotMetadata>>()
        .unwrap();
    debug!("StackerDB metadata response: {res:?}");
    res.iter().find_map(|slot| {
        if u64::from(slot.slot_id) == slot_id {
            Some(slot.slot_version)
        } else {
            None
        }
    })
}

pub fn add_initial_balances(
    conf: &mut Config,
    accounts: usize,
    amount: u64,
) -> Vec<StacksPrivateKey> {
    (0..accounts)
        .map(|i| {
            let privk = StacksPrivateKey::from_seed(&[5, 5, 5, i as u8]);
            let address = to_addr(&privk).into();

            conf.initial_balances
                .push(InitialBalance { address, amount });
            privk
        })
        .collect()
}

/// Spawn a blind signing thread. `signer` is the private key
///  of the individual signer who broadcasts the response to the StackerDB
pub fn blind_signer(
    conf: &Config,
    signers: &TestSigners,
    signer: &Secp256k1PrivateKey,
    proposals_count: RunLoopCounter,
) -> JoinHandle<()> {
    let mut signed_blocks = HashSet::new();
    let conf = conf.clone();
    let signers = signers.clone();
    let signer = signer.clone();
    let mut last_count = proposals_count.load(Ordering::SeqCst);
    thread::spawn(move || loop {
        thread::sleep(Duration::from_millis(100));
        let cur_count = proposals_count.load(Ordering::SeqCst);
        if cur_count <= last_count {
            continue;
        }
        last_count = cur_count;
        match read_and_sign_block_proposal(&conf, &signers, &signer, &signed_blocks) {
            Ok(signed_block) => {
                if signed_blocks.contains(&signed_block) {
                    continue;
                }
                info!("Signed block"; "signer_sig_hash" => signed_block.to_hex());
                signed_blocks.insert(signed_block);
            }
            Err(e) => {
                warn!("Error reading and signing block proposal: {e}");
            }
        }
    })
}

pub fn read_and_sign_block_proposal(
    conf: &Config,
    signers: &TestSigners,
    signer: &Secp256k1PrivateKey,
    signed_blocks: &HashSet<Sha512Trunc256Sum>,
) -> Result<Sha512Trunc256Sum, String> {
    let burnchain = conf.get_burnchain();
    let sortdb = burnchain.open_sortition_db(true).unwrap();
    let tip = SortitionDB::get_canonical_burn_chain_tip(sortdb.conn()).unwrap();
    let miner_pubkey = StacksPublicKey::from_private(&conf.get_miner_config().mining_key.unwrap());
    let miner_slot_id = NakamotoChainState::get_miner_slot(&sortdb, &tip, &miner_pubkey)
        .map_err(|_| "Unable to get miner slot")?
        .ok_or("No miner slot exists")?;
    let reward_cycle = burnchain
        .block_height_to_reward_cycle(tip.block_height)
        .unwrap();

    let mut proposed_block: NakamotoBlock = {
        let miner_contract_id = boot_code_id(MINERS_NAME, false);
        let mut miners_stackerdb = StackerDBSession::new(&conf.node.rpc_bind, miner_contract_id);
        miners_stackerdb
            .get_latest(miner_slot_id)
            .map_err(|_| "Failed to get latest chunk from the miner slot ID")?
            .ok_or("No chunk found")?
    };
    let proposed_block_hash = format!("0x{}", proposed_block.header.block_hash());
    let signer_sig_hash = proposed_block.header.signer_signature_hash();
    if signed_blocks.contains(&signer_sig_hash) {
        // already signed off on this block, don't sign again.
        return Ok(signer_sig_hash);
    }

    info!(
        "Fetched proposed block from .miners StackerDB";
        "proposed_block_hash" => &proposed_block_hash,
        "signer_sig_hash" => &signer_sig_hash.to_hex(),
    );

    signers
        .clone()
        .sign_nakamoto_block(&mut proposed_block, reward_cycle);

    let signer_message = SignerMessage::BlockResponse(BlockResponse::Accepted((
        signer_sig_hash.clone(),
        proposed_block.header.signer_signature.clone(),
    )));

    let signers_contract_id =
        NakamotoSigners::make_signers_db_contract_id(reward_cycle, libsigner::BLOCK_MSG_ID, false);

    let http_origin = format!("http://{}", &conf.node.rpc_bind);
    let signers_info = get_stacker_set(&http_origin, reward_cycle);
    let signer_index = get_signer_index(&signers_info, &Secp256k1PublicKey::from_private(signer))
        .unwrap()
        .try_into()
        .unwrap();

    let next_version = get_stackerdb_slot_version(&http_origin, &signers_contract_id, signer_index)
        .map(|x| x + 1)
        .unwrap_or(0);
    let mut signers_contract_sess = StackerDBSession::new(&conf.node.rpc_bind, signers_contract_id);
    let mut chunk_to_put = StackerDBChunkData::new(
        u32::try_from(signer_index).unwrap(),
        next_version,
        signer_message.serialize_to_vec(),
    );
    chunk_to_put.sign(signer).unwrap();
    signers_contract_sess
        .put_chunk(&chunk_to_put)
        .map_err(|e| e.to_string())?;
    Ok(signer_sig_hash)
}

/// Return a working nakamoto-neon config and the miner's bitcoin address to fund
pub fn naka_neon_integration_conf(seed: Option<&[u8]>) -> (Config, StacksAddress) {
    let mut conf = super::new_test_conf();

    conf.burnchain.mode = "nakamoto-neon".into();

    // tests can override this, but these tests run with epoch 2.05 by default
    conf.burnchain.epochs = Some(NAKAMOTO_INTEGRATION_EPOCHS.to_vec());

    if let Some(seed) = seed {
        conf.node.seed = seed.to_vec();
    }

    // instantiate the keychain so we can fund the bitcoin op signer
    let keychain = Keychain::default(conf.node.seed.clone());

    let mining_key = Secp256k1PrivateKey::from_seed(&[1]);
    conf.miner.mining_key = Some(mining_key);

    conf.node.miner = true;
    conf.node.wait_time_for_microblocks = 500;
    conf.burnchain.burn_fee_cap = 20000;

    conf.burnchain.username = Some("neon-tester".into());
    conf.burnchain.password = Some("neon-tester-pass".into());
    conf.burnchain.peer_host = "127.0.0.1".into();
    conf.burnchain.local_mining_public_key =
        Some(keychain.generate_op_signer().get_public_key().to_hex());
    conf.burnchain.commit_anchor_block_within = 0;
    conf.node.add_signers_stackerdbs(false);
    conf.node.add_miner_stackerdb(false);

    // test to make sure config file parsing is correct
    let mut cfile = ConfigFile::xenon();
    cfile.node.as_mut().map(|node| node.bootstrap_node.take());

    if let Some(burnchain) = cfile.burnchain.as_mut() {
        burnchain.peer_host = Some("127.0.0.1".to_string());
    }

    conf.burnchain.magic_bytes = MagicBytes::from(['T' as u8, '3' as u8].as_ref());
    conf.burnchain.poll_time_secs = 1;
    conf.node.pox_sync_sample_secs = 0;

    conf.miner.first_attempt_time_ms = i64::max_value() as u64;
    conf.miner.subsequent_attempt_time_ms = i64::max_value() as u64;

    // if there's just one node, then this must be true for tests to pass
    conf.miner.wait_for_block_download = false;

    conf.node.mine_microblocks = false;
    conf.miner.microblock_attempt_time_ms = 10;
    conf.node.microblock_frequency = 0;
    conf.node.wait_time_for_blocks = 200;

    let miner_account = keychain.origin_address(conf.is_mainnet()).unwrap();

    conf.burnchain.pox_prepare_length = Some(5);
    conf.burnchain.pox_reward_length = Some(20);

    (conf, miner_account)
}

pub fn next_block_and<F>(
    btc_controller: &mut BitcoinRegtestController,
    timeout_secs: u64,
    mut check: F,
) -> Result<(), String>
where
    F: FnMut() -> Result<bool, String>,
{
    eprintln!("Issuing bitcoin block");
    btc_controller.build_next_block(1);
    let start = Instant::now();
    while !check()? {
        if start.elapsed() > Duration::from_secs(timeout_secs) {
            error!("Timed out waiting for block to process, trying to continue test");
            return Err("Timed out".into());
        }
        thread::sleep(Duration::from_millis(100));
    }
    Ok(())
}

/// Mine a bitcoin block, and wait until:
///  (1) a new block has been processed by the coordinator
pub fn next_block_and_process_new_stacks_block(
    btc_controller: &mut BitcoinRegtestController,
    timeout_secs: u64,
    coord_channels: &Arc<Mutex<CoordinatorChannels>>,
) -> Result<(), String> {
    let blocks_processed_before = coord_channels
        .lock()
        .expect("Mutex poisoned")
        .get_stacks_blocks_processed();
    next_block_and(btc_controller, timeout_secs, || {
        let blocks_processed = coord_channels
            .lock()
            .expect("Mutex poisoned")
            .get_stacks_blocks_processed();
        if blocks_processed > blocks_processed_before {
            return Ok(true);
        }
        Ok(false)
    })
}

/// Mine a bitcoin block, and wait until:
///  (1) a new block has been processed by the coordinator
///  (2) 2 block commits have been issued ** or ** more than 10 seconds have
///      passed since (1) occurred
pub fn next_block_and_mine_commit(
    btc_controller: &mut BitcoinRegtestController,
    timeout_secs: u64,
    coord_channels: &Arc<Mutex<CoordinatorChannels>>,
    commits_submitted: &Arc<AtomicU64>,
) -> Result<(), String> {
    let commits_submitted = commits_submitted.clone();
    let blocks_processed_before = coord_channels
        .lock()
        .expect("Mutex poisoned")
        .get_stacks_blocks_processed();
    let commits_before = commits_submitted.load(Ordering::SeqCst);
    let mut block_processed_time: Option<Instant> = None;
    let mut commit_sent_time: Option<Instant> = None;
    next_block_and(btc_controller, timeout_secs, || {
        let commits_sent = commits_submitted.load(Ordering::SeqCst);
        let blocks_processed = coord_channels
            .lock()
            .expect("Mutex poisoned")
            .get_stacks_blocks_processed();
        let now = Instant::now();
        if blocks_processed > blocks_processed_before && block_processed_time.is_none() {
            block_processed_time.replace(now);
        }
        if commits_sent > commits_before && commit_sent_time.is_none() {
            commit_sent_time.replace(now);
        }
        if blocks_processed > blocks_processed_before {
            let block_processed_time = block_processed_time
                .as_ref()
                .ok_or("TEST-ERROR: Processed time wasn't set")?;
            if commits_sent <= commits_before {
                return Ok(false);
            }
            let commit_sent_time = commit_sent_time
                .as_ref()
                .ok_or("TEST-ERROR: Processed time wasn't set")?;
            // try to ensure the commit was sent after the block was processed
            if commit_sent_time > block_processed_time {
                return Ok(true);
            }
            // if two commits have been sent, one of them must have been after
            if commits_sent >= commits_before + 2 {
                return Ok(true);
            }
            // otherwise, just timeout if the commit was sent and its been long enough
            //  for a new commit pass to have occurred
            if block_processed_time.elapsed() > Duration::from_secs(10) {
                return Ok(true);
            }
            Ok(false)
        } else {
            Ok(false)
        }
    })
}

pub fn setup_stacker(naka_conf: &mut Config) -> Secp256k1PrivateKey {
    let stacker_sk = Secp256k1PrivateKey::new();
    let stacker_address = tests::to_addr(&stacker_sk);
    naka_conf.add_initial_balance(
        PrincipalData::from(stacker_address.clone()).to_string(),
        POX_4_DEFAULT_STACKER_BALANCE,
    );
    stacker_sk
}

///
/// * `stacker_sks` - must be a private key for sending a large `stack-stx` transaction in order
///   for pox-4 to activate
pub fn boot_to_epoch_3(
    naka_conf: &Config,
    blocks_processed: &Arc<AtomicU64>,
    stacker_sks: &[StacksPrivateKey],
    signer_sks: &[StacksPrivateKey],
    self_signing: Option<&TestSigners>,
    btc_regtest_controller: &mut BitcoinRegtestController,
) {
    assert_eq!(stacker_sks.len(), signer_sks.len());

    let epochs = naka_conf.burnchain.epochs.clone().unwrap();
    let epoch_3 = &epochs[StacksEpoch::find_epoch_by_id(&epochs, StacksEpochId::Epoch30).unwrap()];

    info!(
        "Chain bootstrapped to bitcoin block 201, starting Epoch 2x miner";
        "Epoch 3.0 Boundary" => (epoch_3.start_height - 1),
    );
    let http_origin = format!("http://{}", &naka_conf.node.rpc_bind);
    next_block_and_wait(btc_regtest_controller, &blocks_processed);
    next_block_and_wait(btc_regtest_controller, &blocks_processed);
    // first mined stacks block
    next_block_and_wait(btc_regtest_controller, &blocks_processed);

    // stack enough to activate pox-4

    let block_height = btc_regtest_controller.get_headers_height();
    let reward_cycle = btc_regtest_controller
        .get_burnchain()
        .block_height_to_reward_cycle(block_height)
        .unwrap();

    for (stacker_sk, signer_sk) in stacker_sks.iter().zip(signer_sks.iter()) {
        let pox_addr = PoxAddress::from_legacy(
            AddressHashMode::SerializeP2PKH,
            tests::to_addr(&stacker_sk).bytes,
        );
        let pox_addr_tuple: clarity::vm::Value =
            pox_addr.clone().as_clarity_tuple().unwrap().into();
        let signature = make_pox_4_signer_key_signature(
            &pox_addr,
            &signer_sk,
            reward_cycle.into(),
            &Pox4SignatureTopic::StackStx,
            CHAIN_ID_TESTNET,
            12_u128,
            u128::MAX,
            1,
        )
        .unwrap()
        .to_rsv();

        let signer_pk = StacksPublicKey::from_private(signer_sk);

        let stacking_tx = tests::make_contract_call(
            &stacker_sk,
            0,
            1000,
            &StacksAddress::burn_address(false),
            "pox-4",
            "stack-stx",
            &[
                clarity::vm::Value::UInt(POX_4_DEFAULT_STACKER_STX_AMT),
                pox_addr_tuple.clone(),
                clarity::vm::Value::UInt(block_height as u128),
                clarity::vm::Value::UInt(12),
                clarity::vm::Value::some(clarity::vm::Value::buff_from(signature).unwrap())
                    .unwrap(),
                clarity::vm::Value::buff_from(signer_pk.to_bytes_compressed()).unwrap(),
                clarity::vm::Value::UInt(u128::MAX),
                clarity::vm::Value::UInt(1),
            ],
        );
        submit_tx(&http_origin, &stacking_tx);
    }

    let prepare_phase_start = btc_regtest_controller
        .get_burnchain()
        .pox_constants
        .prepare_phase_start(
            btc_regtest_controller.get_burnchain().first_block_height,
            reward_cycle,
        );

    // Run until the prepare phase
    run_until_burnchain_height(
        btc_regtest_controller,
        &blocks_processed,
        prepare_phase_start,
        &naka_conf,
    );

    // We need to vote on the aggregate public key if this test is self signing
    if let Some(signers) = self_signing {
        // Get the aggregate key
        let aggregate_key = signers.clone().generate_aggregate_key(reward_cycle + 1);
        let aggregate_public_key =
            clarity::vm::Value::buff_from(aggregate_key.compress().data.to_vec())
                .expect("Failed to serialize aggregate public key");
        let signer_sks_unique: HashMap<_, _> = signer_sks.iter().map(|x| (x.to_hex(), x)).collect();
        let signer_set = get_stacker_set(&http_origin, reward_cycle + 1);
        // Vote on the aggregate public key
        for signer_sk in signer_sks_unique.values() {
            let signer_index =
                get_signer_index(&signer_set, &Secp256k1PublicKey::from_private(signer_sk))
                    .unwrap();
            let voting_tx = tests::make_contract_call(
                signer_sk,
                0,
                300,
                &StacksAddress::burn_address(false),
                SIGNERS_VOTING_NAME,
                SIGNERS_VOTING_FUNCTION_NAME,
                &[
                    clarity::vm::Value::UInt(u128::try_from(signer_index).unwrap()),
                    aggregate_public_key.clone(),
                    clarity::vm::Value::UInt(0),
                    clarity::vm::Value::UInt(reward_cycle as u128 + 1),
                ],
            );
            submit_tx(&http_origin, &voting_tx);
        }
    }

    run_until_burnchain_height(
        btc_regtest_controller,
        &blocks_processed,
        epoch_3.start_height - 1,
        &naka_conf,
    );

    info!("Bootstrapped to Epoch-3.0 boundary, Epoch2x miner should stop");
}

fn get_signer_index(
    stacker_set: &GetStackersResponse,
    signer_key: &Secp256k1PublicKey,
) -> Result<usize, String> {
    let Some(ref signer_set) = stacker_set.stacker_set.signers else {
        return Err("Empty signer set for reward cycle".into());
    };
    let signer_key_bytes = signer_key.to_bytes_compressed();
    signer_set
        .iter()
        .enumerate()
        .find_map(|(ix, entry)| {
            if entry.signing_key.as_slice() == signer_key_bytes.as_slice() {
                Some(ix)
            } else {
                None
            }
        })
        .ok_or_else(|| {
            format!(
                "Signing key not found. {} not found.",
                to_hex(&signer_key_bytes)
            )
        })
}

/// Use the read-only API to get the aggregate key for a given reward cycle
pub fn get_key_for_cycle(
    reward_cycle: u64,
    is_mainnet: bool,
    http_origin: &str,
) -> Result<Option<Vec<u8>>, String> {
    let client = reqwest::blocking::Client::new();
    let boot_address = StacksAddress::burn_address(is_mainnet);
    let path = format!("http://{http_origin}/v2/contracts/call-read/{boot_address}/signers-voting/get-approved-aggregate-key");
    let body = CallReadOnlyRequestBody {
        sender: boot_address.to_string(),
        sponsor: None,
        arguments: vec![clarity::vm::Value::UInt(reward_cycle as u128)
            .serialize_to_hex()
            .map_err(|_| "Failed to serialize reward cycle")?],
    };
    let res = client
        .post(&path)
        .json(&body)
        .send()
        .map_err(|_| "Failed to send request")?
        .json::<serde_json::Value>()
        .map_err(|_| "Failed to extract json Value")?;
    let result_value = clarity::vm::Value::try_deserialize_hex_untyped(
        &res.get("result")
            .ok_or("No result in response")?
            .as_str()
            .ok_or("Result is not a string")?[2..],
    )
    .map_err(|_| "Failed to deserialize Clarity value")?;

    let buff_opt = result_value
        .expect_optional()
        .expect("Expected optional type");

    match buff_opt {
        Some(buff_val) => {
            let buff = buff_val
                .expect_buff(33)
                .map_err(|_| "Failed to get buffer value")?;
            Ok(Some(buff))
        }
        None => Ok(None),
    }
}

/// Use the read-only to check if the aggregate key is set for a given reward cycle
pub fn is_key_set_for_cycle(
    reward_cycle: u64,
    is_mainnet: bool,
    http_origin: &str,
) -> Result<bool, String> {
    let key = get_key_for_cycle(reward_cycle, is_mainnet, &http_origin)?;
    Ok(key.is_some())
}

fn signer_vote_if_needed(
    btc_regtest_controller: &BitcoinRegtestController,
    naka_conf: &Config,
    signer_sks: &[StacksPrivateKey], // TODO: Is there some way to get this from the TestSigners?
    signers: &TestSigners,
) {
    // When we reach the next prepare phase, submit new voting transactions
    let block_height = btc_regtest_controller.get_headers_height();
    let reward_cycle = btc_regtest_controller
        .get_burnchain()
        .block_height_to_reward_cycle(block_height)
        .unwrap();
    let prepare_phase_start = btc_regtest_controller
        .get_burnchain()
        .pox_constants
        .prepare_phase_start(
            btc_regtest_controller.get_burnchain().first_block_height,
            reward_cycle,
        );

    if block_height >= prepare_phase_start {
        // If the key is already set, do nothing.
        if is_key_set_for_cycle(
            reward_cycle + 1,
            naka_conf.is_mainnet(),
            &naka_conf.node.rpc_bind,
        )
        .unwrap_or(false)
        {
            return;
        }

        // If we are self-signing, then we need to vote on the aggregate public key
        let http_origin = format!("http://{}", &naka_conf.node.rpc_bind);

        // Get the aggregate key
        let aggregate_key = signers.clone().generate_aggregate_key(reward_cycle + 1);
        let aggregate_public_key =
            clarity::vm::Value::buff_from(aggregate_key.compress().data.to_vec())
                .expect("Failed to serialize aggregate public key");

        for (i, signer_sk) in signer_sks.iter().enumerate() {
            let signer_nonce = get_account(&http_origin, &to_addr(signer_sk)).nonce;

            // Vote on the aggregate public key
            let voting_tx = tests::make_contract_call(
                &signer_sk,
                signer_nonce,
                300,
                &StacksAddress::burn_address(false),
                SIGNERS_VOTING_NAME,
                "vote-for-aggregate-public-key",
                &[
                    clarity::vm::Value::UInt(i as u128),
                    aggregate_public_key.clone(),
                    clarity::vm::Value::UInt(0),
                    clarity::vm::Value::UInt(reward_cycle as u128 + 1),
                ],
            );
            submit_tx(&http_origin, &voting_tx);
        }
    }
}

///
/// * `stacker_sks` - must be a private key for sending a large `stack-stx` transaction in order
///   for pox-4 to activate
/// * `signer_pks` - must be the same size as `stacker_sks`
pub fn boot_to_epoch_3_reward_set(
    naka_conf: &Config,
    blocks_processed: &Arc<AtomicU64>,
    stacker_sks: &[StacksPrivateKey],
    signer_sks: &[StacksPrivateKey],
    btc_regtest_controller: &mut BitcoinRegtestController,
) {
    assert_eq!(stacker_sks.len(), signer_sks.len());

    let epochs = naka_conf.burnchain.epochs.clone().unwrap();
    let epoch_3 = &epochs[StacksEpoch::find_epoch_by_id(&epochs, StacksEpochId::Epoch30).unwrap()];
    let reward_cycle_len = naka_conf.get_burnchain().pox_constants.reward_cycle_length as u64;
    let prepare_phase_len = naka_conf.get_burnchain().pox_constants.prepare_length as u64;

    let epoch_3_start_height = epoch_3.start_height;
    assert!(
        epoch_3_start_height > 0,
        "Epoch 3.0 start height must be greater than 0"
    );
    let epoch_3_reward_cycle_boundary =
        epoch_3_start_height.saturating_sub(epoch_3_start_height % reward_cycle_len);
    let epoch_3_reward_set_calculation_boundary =
        epoch_3_reward_cycle_boundary.saturating_sub(prepare_phase_len);
    let epoch_3_reward_set_calculation = epoch_3_reward_set_calculation_boundary.wrapping_add(2); // +2 to ensure we are at the second block of the prepare phase
    let http_origin = format!("http://{}", &naka_conf.node.rpc_bind);
    next_block_and_wait(btc_regtest_controller, &blocks_processed);
    next_block_and_wait(btc_regtest_controller, &blocks_processed);
    // first mined stacks block
    next_block_and_wait(btc_regtest_controller, &blocks_processed);

    // stack enough to activate pox-4
    let block_height = btc_regtest_controller.get_headers_height();
    let reward_cycle = btc_regtest_controller
        .get_burnchain()
        .block_height_to_reward_cycle(block_height)
        .unwrap();
    let lock_period = 12;
    debug!("Test Cycle Info";
     "prepare_phase_len" => {prepare_phase_len},
     "reward_cycle_len" => {reward_cycle_len},
     "block_height" => {block_height},
     "reward_cycle" => {reward_cycle},
     "epoch_3_reward_cycle_boundary" => {epoch_3_reward_cycle_boundary},
     "epoch_3_reward_set_calculation" => {epoch_3_reward_set_calculation},
     "epoch_3_start_height" => {epoch_3_start_height},
    );
    for (stacker_sk, signer_sk) in stacker_sks.iter().zip(signer_sks.iter()) {
        let pox_addr = PoxAddress::from_legacy(
            AddressHashMode::SerializeP2PKH,
            tests::to_addr(&stacker_sk).bytes,
        );
        let pox_addr_tuple: clarity::vm::Value =
            pox_addr.clone().as_clarity_tuple().unwrap().into();
        let signature = make_pox_4_signer_key_signature(
            &pox_addr,
            &signer_sk,
            reward_cycle.into(),
            &Pox4SignatureTopic::StackStx,
            CHAIN_ID_TESTNET,
            lock_period,
            u128::MAX,
            1,
        )
        .unwrap()
        .to_rsv();

        let signer_pk = StacksPublicKey::from_private(signer_sk);
        let stacking_tx = tests::make_contract_call(
            &stacker_sk,
            0,
            1000,
            &StacksAddress::burn_address(false),
            "pox-4",
            "stack-stx",
            &[
                clarity::vm::Value::UInt(POX_4_DEFAULT_STACKER_STX_AMT),
                pox_addr_tuple.clone(),
                clarity::vm::Value::UInt(block_height as u128),
                clarity::vm::Value::UInt(lock_period),
                clarity::vm::Value::some(clarity::vm::Value::buff_from(signature).unwrap())
                    .unwrap(),
                clarity::vm::Value::buff_from(signer_pk.to_bytes_compressed()).unwrap(),
                clarity::vm::Value::UInt(u128::MAX),
                clarity::vm::Value::UInt(1),
            ],
        );
        submit_tx(&http_origin, &stacking_tx);
    }

    run_until_burnchain_height(
        btc_regtest_controller,
        &blocks_processed,
        epoch_3_reward_set_calculation,
        &naka_conf,
    );

    info!("Bootstrapped to Epoch 3.0 reward set calculation height: {epoch_3_reward_set_calculation}.");
}

#[test]
#[ignore]
/// This test spins up a nakamoto-neon node.
/// It starts in Epoch 2.0, mines with `neon_node` to Epoch 3.0, and then switches
///  to Nakamoto operation (activating pox-4 by submitting a stack-stx tx). The BootLoop
///  struct handles the epoch-2/3 tear-down and spin-up.
/// This test makes three assertions:
///  * 30 blocks are mined after 3.0 starts. This is enough to mine across 2 reward cycles
///  * A transaction submitted to the mempool in 3.0 will be mined in 3.0
///  * The final chain tip is a nakamoto block
fn simple_neon_integration() {
    if env::var("BITCOIND_TEST") != Ok("1".into()) {
        return;
    }

    let signers = TestSigners::default();
    let (mut naka_conf, _miner_account) = naka_neon_integration_conf(None);
    let prom_bind = format!("{}:{}", "127.0.0.1", 6000);
    naka_conf.node.prometheus_bind = Some(prom_bind.clone());
    naka_conf.miner.wait_on_interim_blocks = Duration::from_secs(1000);
    let sender_sk = Secp256k1PrivateKey::new();
    // setup sender + recipient for a test stx transfer
    let sender_addr = tests::to_addr(&sender_sk);
    let send_amt = 1000;
    let send_fee = 100;
    naka_conf.add_initial_balance(
        PrincipalData::from(sender_addr.clone()).to_string(),
        send_amt + send_fee,
    );
    let sender_signer_sk = Secp256k1PrivateKey::new();
    let sender_signer_addr = tests::to_addr(&sender_signer_sk);
    naka_conf.add_initial_balance(
        PrincipalData::from(sender_signer_addr.clone()).to_string(),
        100000,
    );
    let recipient = PrincipalData::from(StacksAddress::burn_address(false));
    let stacker_sk = setup_stacker(&mut naka_conf);

    test_observer::spawn();
    let observer_port = test_observer::EVENT_OBSERVER_PORT;
    naka_conf.events_observers.insert(EventObserverConfig {
        endpoint: format!("localhost:{observer_port}"),
        events_keys: vec![EventKeyType::AnyEvent],
    });

    let mut btcd_controller = BitcoinCoreController::new(naka_conf.clone());
    btcd_controller
        .start_bitcoind()
        .expect("Failed starting bitcoind");
    let mut btc_regtest_controller = BitcoinRegtestController::new(naka_conf.clone(), None);
    btc_regtest_controller.bootstrap_chain(201);

    let mut run_loop = boot_nakamoto::BootRunLoop::new(naka_conf.clone()).unwrap();
    let run_loop_stopper = run_loop.get_termination_switch();
    let Counters {
        blocks_processed,
        naka_submitted_vrfs: vrfs_submitted,
        naka_submitted_commits: commits_submitted,
        naka_proposed_blocks: proposals_submitted,
        ..
    } = run_loop.counters();

    let coord_channel = run_loop.coordinator_channels();

    let run_loop_thread = thread::spawn(move || run_loop.start(None, 0));
    wait_for_runloop(&blocks_processed);
    boot_to_epoch_3(
        &naka_conf,
        &blocks_processed,
        &[stacker_sk],
        &[sender_signer_sk],
        Some(&signers),
        &mut btc_regtest_controller,
    );

    info!("Bootstrapped to Epoch-3.0 boundary, starting nakamoto miner");

    let burnchain = naka_conf.get_burnchain();
    let sortdb = burnchain.open_sortition_db(true).unwrap();
    let (mut chainstate, _) = StacksChainState::open(
        naka_conf.is_mainnet(),
        naka_conf.burnchain.chain_id,
        &naka_conf.get_chainstate_path_str(),
        None,
    )
    .unwrap();

    let block_height_pre_3_0 =
        NakamotoChainState::get_canonical_block_header(chainstate.db(), &sortdb)
            .unwrap()
            .unwrap()
            .stacks_block_height;

    // query for prometheus metrics
    #[cfg(feature = "monitoring_prom")]
    {
        let prom_http_origin = format!("http://{}", prom_bind);
        let client = reqwest::blocking::Client::new();
        let res = client
            .get(&prom_http_origin)
            .send()
            .unwrap()
            .text()
            .unwrap();
        let expected_result = format!("stacks_node_stacks_tip_height {block_height_pre_3_0}");
        assert!(res.contains(&expected_result));
    }

    info!("Nakamoto miner started...");
    blind_signer(&naka_conf, &signers, &sender_signer_sk, proposals_submitted);

    // first block wakes up the run loop, wait until a key registration has been submitted.
    next_block_and(&mut btc_regtest_controller, 60, || {
        let vrf_count = vrfs_submitted.load(Ordering::SeqCst);
        Ok(vrf_count >= 1)
    })
    .unwrap();

    // second block should confirm the VRF register, wait until a block commit is submitted
    next_block_and(&mut btc_regtest_controller, 60, || {
        let commits_count = commits_submitted.load(Ordering::SeqCst);
        Ok(commits_count >= 1)
    })
    .unwrap();

    // Mine 15 nakamoto tenures
    for _i in 0..15 {
        next_block_and_mine_commit(
            &mut btc_regtest_controller,
            60,
            &coord_channel,
            &commits_submitted,
        )
        .unwrap();

        signer_vote_if_needed(
            &btc_regtest_controller,
            &naka_conf,
            &[sender_signer_sk],
            &signers,
        );
    }

    // Submit a TX
    let transfer_tx = make_stacks_transfer(&sender_sk, 0, send_fee, &recipient, send_amt);
    let transfer_tx_hex = format!("0x{}", to_hex(&transfer_tx));

    let tip = NakamotoChainState::get_canonical_block_header(chainstate.db(), &sortdb)
        .unwrap()
        .unwrap();

    let mut mempool = naka_conf
        .connect_mempool_db()
        .expect("Database failure opening mempool");

    mempool
        .submit_raw(
            &mut chainstate,
            &sortdb,
            &tip.consensus_hash,
            &tip.anchored_header.block_hash(),
            transfer_tx.clone(),
            &ExecutionCost::max_value(),
            &StacksEpochId::Epoch30,
        )
        .unwrap();

    // Mine 15 more nakamoto tenures
    for _i in 0..15 {
        next_block_and_mine_commit(
            &mut btc_regtest_controller,
            60,
            &coord_channel,
            &commits_submitted,
        )
        .unwrap();

        signer_vote_if_needed(
            &btc_regtest_controller,
            &naka_conf,
            &[sender_signer_sk],
            &signers,
        );
    }

    // load the chain tip, and assert that it is a nakamoto block and at least 30 blocks have advanced in epoch 3
    let tip = NakamotoChainState::get_canonical_block_header(chainstate.db(), &sortdb)
        .unwrap()
        .unwrap();
    info!(
        "Latest tip";
        "height" => tip.stacks_block_height,
        "is_nakamoto" => tip.anchored_header.as_stacks_nakamoto().is_some(),
    );

    // assert that the transfer tx was observed
    let transfer_tx_included = test_observer::get_blocks()
        .into_iter()
        .find(|block_json| {
            block_json["transactions"]
                .as_array()
                .unwrap()
                .iter()
                .find(|tx_json| tx_json["raw_tx"].as_str() == Some(&transfer_tx_hex))
                .is_some()
        })
        .is_some();

    assert!(
        transfer_tx_included,
        "Nakamoto node failed to include the transfer tx"
    );

    assert!(tip.anchored_header.as_stacks_nakamoto().is_some());
    assert!(tip.stacks_block_height >= block_height_pre_3_0 + 30);

    // make sure prometheus returns an updated height
    #[cfg(feature = "monitoring_prom")]
    {
        let prom_http_origin = format!("http://{}", prom_bind);
        let client = reqwest::blocking::Client::new();
        let res = client
            .get(&prom_http_origin)
            .send()
            .unwrap()
            .text()
            .unwrap();
        let expected_result = format!("stacks_node_stacks_tip_height {}", tip.stacks_block_height);
        assert!(res.contains(&expected_result));
    }

    coord_channel
        .lock()
        .expect("Mutex poisoned")
        .stop_chains_coordinator();
    run_loop_stopper.store(false, Ordering::SeqCst);

    run_loop_thread.join().unwrap();
}

#[test]
#[ignore]
/// This test spins up a nakamoto-neon node.
/// It starts in Epoch 2.0, mines with `neon_node` to Epoch 3.0, and then switches
///  to Nakamoto operation (activating pox-4 by submitting a stack-stx tx). The BootLoop
///  struct handles the epoch-2/3 tear-down and spin-up.
/// This test makes three assertions:
///  * 5 tenures are mined after 3.0 starts
///  * Each tenure has 10 blocks (the coinbase block and 9 interim blocks)
fn mine_multiple_per_tenure_integration() {
    if env::var("BITCOIND_TEST") != Ok("1".into()) {
        return;
    }

    let signers = TestSigners::default();
    let (mut naka_conf, _miner_account) = naka_neon_integration_conf(None);
    let http_origin = format!("http://{}", &naka_conf.node.rpc_bind);
    naka_conf.miner.wait_on_interim_blocks = Duration::from_secs(1);
    let sender_sk = Secp256k1PrivateKey::new();
    let sender_signer_sk = Secp256k1PrivateKey::new();
    let sender_signer_addr = tests::to_addr(&sender_signer_sk);
    let tenure_count = 5;
    let inter_blocks_per_tenure = 9;
    // setup sender + recipient for some test stx transfers
    // these are necessary for the interim blocks to get mined at all
    let sender_addr = tests::to_addr(&sender_sk);
    let send_amt = 100;
    let send_fee = 180;
    naka_conf.add_initial_balance(
        PrincipalData::from(sender_addr.clone()).to_string(),
        (send_amt + send_fee) * tenure_count * inter_blocks_per_tenure,
    );
    naka_conf.add_initial_balance(
        PrincipalData::from(sender_signer_addr.clone()).to_string(),
        100000,
    );
    let recipient = PrincipalData::from(StacksAddress::burn_address(false));
    let stacker_sk = setup_stacker(&mut naka_conf);

    test_observer::spawn();
    let observer_port = test_observer::EVENT_OBSERVER_PORT;
    naka_conf.events_observers.insert(EventObserverConfig {
        endpoint: format!("localhost:{observer_port}"),
        events_keys: vec![EventKeyType::AnyEvent],
    });

    let mut btcd_controller = BitcoinCoreController::new(naka_conf.clone());
    btcd_controller
        .start_bitcoind()
        .expect("Failed starting bitcoind");
    let mut btc_regtest_controller = BitcoinRegtestController::new(naka_conf.clone(), None);
    btc_regtest_controller.bootstrap_chain(201);

    let mut run_loop = boot_nakamoto::BootRunLoop::new(naka_conf.clone()).unwrap();
    let run_loop_stopper = run_loop.get_termination_switch();
    let Counters {
        blocks_processed,
        naka_submitted_vrfs: vrfs_submitted,
        naka_submitted_commits: commits_submitted,
        naka_proposed_blocks: proposals_submitted,
        ..
    } = run_loop.counters();

    let coord_channel = run_loop.coordinator_channels();

    let run_loop_thread = thread::Builder::new()
        .name("run_loop".into())
        .spawn(move || run_loop.start(None, 0))
        .unwrap();
    wait_for_runloop(&blocks_processed);
    boot_to_epoch_3(
        &naka_conf,
        &blocks_processed,
        &[stacker_sk],
        &[sender_signer_sk],
        Some(&signers),
        &mut btc_regtest_controller,
    );

    info!("Bootstrapped to Epoch-3.0 boundary, starting nakamoto miner");

    let burnchain = naka_conf.get_burnchain();
    let sortdb = burnchain.open_sortition_db(true).unwrap();
    let (chainstate, _) = StacksChainState::open(
        naka_conf.is_mainnet(),
        naka_conf.burnchain.chain_id,
        &naka_conf.get_chainstate_path_str(),
        None,
    )
    .unwrap();

    let block_height_pre_3_0 =
        NakamotoChainState::get_canonical_block_header(chainstate.db(), &sortdb)
            .unwrap()
            .unwrap()
            .stacks_block_height;

    info!("Nakamoto miner started...");
    blind_signer(&naka_conf, &signers, &sender_signer_sk, proposals_submitted);

    // first block wakes up the run loop, wait until a key registration has been submitted.
    next_block_and(&mut btc_regtest_controller, 60, || {
        let vrf_count = vrfs_submitted.load(Ordering::SeqCst);
        Ok(vrf_count >= 1)
    })
    .unwrap();

    // second block should confirm the VRF register, wait until a block commit is submitted
    next_block_and(&mut btc_regtest_controller, 60, || {
        let commits_count = commits_submitted.load(Ordering::SeqCst);
        Ok(commits_count >= 1)
    })
    .unwrap();

    // Mine `tenure_count` nakamoto tenures
    for tenure_ix in 0..tenure_count {
        let commits_before = commits_submitted.load(Ordering::SeqCst);
        next_block_and_process_new_stacks_block(&mut btc_regtest_controller, 60, &coord_channel)
            .unwrap();

        let mut last_tip = BlockHeaderHash([0x00; 32]);
        let mut last_tip_height = 0;

        // mine the interim blocks
        for interim_block_ix in 0..inter_blocks_per_tenure {
            let blocks_processed_before = coord_channel
                .lock()
                .expect("Mutex poisoned")
                .get_stacks_blocks_processed();
            // submit a tx so that the miner will mine an extra block
            let sender_nonce = tenure_ix * inter_blocks_per_tenure + interim_block_ix;
            let transfer_tx =
                make_stacks_transfer(&sender_sk, sender_nonce, send_fee, &recipient, send_amt);
            submit_tx(&http_origin, &transfer_tx);

            loop {
                let blocks_processed = coord_channel
                    .lock()
                    .expect("Mutex poisoned")
                    .get_stacks_blocks_processed();
                if blocks_processed > blocks_processed_before {
                    break;
                }
                thread::sleep(Duration::from_millis(100));
            }

            let info = get_chain_info_result(&naka_conf).unwrap();
            assert_ne!(info.stacks_tip, last_tip);
            assert_ne!(info.stacks_tip_height, last_tip_height);

            last_tip = info.stacks_tip;
            last_tip_height = info.stacks_tip_height;
        }

        let start_time = Instant::now();
        while commits_submitted.load(Ordering::SeqCst) <= commits_before {
            if start_time.elapsed() >= Duration::from_secs(20) {
                panic!("Timed out waiting for block-commit");
            }
            thread::sleep(Duration::from_millis(100));
        }
    }

    // load the chain tip, and assert that it is a nakamoto block and at least 30 blocks have advanced in epoch 3
    let tip = NakamotoChainState::get_canonical_block_header(chainstate.db(), &sortdb)
        .unwrap()
        .unwrap();
    info!(
        "Latest tip";
        "height" => tip.stacks_block_height,
        "is_nakamoto" => tip.anchored_header.as_stacks_nakamoto().is_some(),
    );

    assert!(tip.anchored_header.as_stacks_nakamoto().is_some());
    assert_eq!(
        tip.stacks_block_height,
        block_height_pre_3_0 + ((inter_blocks_per_tenure + 1) * tenure_count),
        "Should have mined (1 + interim_blocks_per_tenure) * tenure_count nakamoto blocks"
    );

    coord_channel
        .lock()
        .expect("Mutex poisoned")
        .stop_chains_coordinator();
    run_loop_stopper.store(false, Ordering::SeqCst);

    run_loop_thread.join().unwrap();
}

#[test]
#[ignore]
fn correct_burn_outs() {
    if env::var("BITCOIND_TEST") != Ok("1".into()) {
        return;
    }

    let signers = TestSigners::default();
    let (mut naka_conf, _miner_account) = naka_neon_integration_conf(None);
    naka_conf.burnchain.pox_reward_length = Some(10);
    naka_conf.burnchain.pox_prepare_length = Some(3);

    {
        let epochs = naka_conf.burnchain.epochs.as_mut().unwrap();
        let epoch_24_ix = StacksEpoch::find_epoch_by_id(&epochs, StacksEpochId::Epoch24).unwrap();
        let epoch_25_ix = StacksEpoch::find_epoch_by_id(&epochs, StacksEpochId::Epoch25).unwrap();
        let epoch_30_ix = StacksEpoch::find_epoch_by_id(&epochs, StacksEpochId::Epoch30).unwrap();
        epochs[epoch_24_ix].end_height = 208;
        epochs[epoch_25_ix].start_height = 208;
        epochs[epoch_25_ix].end_height = 225;
        epochs[epoch_30_ix].start_height = 225;
    }

    naka_conf.miner.wait_on_interim_blocks = Duration::from_secs(1000);
    naka_conf.initial_balances.clear();
    let accounts: Vec<_> = (0..8)
        .map(|ix| {
            let sk = Secp256k1PrivateKey::from_seed(&[ix, ix, ix, ix]);
            let address = PrincipalData::from(tests::to_addr(&sk));
            (sk, address)
        })
        .collect();
    for (_, ref addr) in accounts.iter() {
        naka_conf.add_initial_balance(addr.to_string(), 10000000000000000);
    }

    let stacker_accounts = accounts[0..3].to_vec();
    let sender_signer_sk = Secp256k1PrivateKey::new();
    let sender_signer_addr = tests::to_addr(&sender_signer_sk);
    naka_conf.add_initial_balance(
        PrincipalData::from(sender_signer_addr.clone()).to_string(),
        100000,
    );

    test_observer::spawn();
    let observer_port = test_observer::EVENT_OBSERVER_PORT;
    naka_conf.events_observers.insert(EventObserverConfig {
        endpoint: format!("localhost:{observer_port}"),
        events_keys: vec![EventKeyType::AnyEvent],
    });

    let mut btcd_controller = BitcoinCoreController::new(naka_conf.clone());
    btcd_controller
        .start_bitcoind()
        .expect("Failed starting bitcoind");
    let mut btc_regtest_controller = BitcoinRegtestController::new(naka_conf.clone(), None);
    btc_regtest_controller.bootstrap_chain(201);

    let mut run_loop = boot_nakamoto::BootRunLoop::new(naka_conf.clone()).unwrap();
    let run_loop_stopper = run_loop.get_termination_switch();
    let Counters {
        blocks_processed,
        naka_submitted_vrfs: vrfs_submitted,
        naka_submitted_commits: commits_submitted,
        naka_proposed_blocks: proposals_submitted,
        ..
    } = run_loop.counters();

    let coord_channel = run_loop.coordinator_channels();

    let run_loop_thread = thread::Builder::new()
        .name("run_loop".into())
        .spawn(move || run_loop.start(None, 0))
        .unwrap();
    wait_for_runloop(&blocks_processed);

    let epochs = naka_conf.burnchain.epochs.clone().unwrap();
    let epoch_3 = &epochs[StacksEpoch::find_epoch_by_id(&epochs, StacksEpochId::Epoch30).unwrap()];
    let epoch_25 = &epochs[StacksEpoch::find_epoch_by_id(&epochs, StacksEpochId::Epoch25).unwrap()];

    info!(
        "Chain bootstrapped to bitcoin block 201, starting Epoch 2x miner";
        "Epoch 3.0 Boundary" => (epoch_3.start_height - 1),
    );

    run_until_burnchain_height(
        &mut btc_regtest_controller,
        &blocks_processed,
        epoch_25.start_height + 1,
        &naka_conf,
    );

    info!("Chain bootstrapped to Epoch 2.5, submitting stacker transaction");

    next_block_and_wait(&mut btc_regtest_controller, &blocks_processed);

    let http_origin = format!("http://{}", &naka_conf.node.rpc_bind);
    let stacker_accounts_copy = stacker_accounts.clone();
    let _stacker_thread = thread::Builder::new()
        .name("stacker".into())
        .spawn(move || loop {
            thread::sleep(Duration::from_secs(2));
            debug!("Checking for stacker-necessity");
            let Some(pox_info) = get_pox_info(&http_origin) else {
                warn!("Failed to get pox_info, waiting.");
                continue;
            };
            if !pox_info.contract_id.ends_with(".pox-4") {
                continue;
            }
            let next_cycle_stx = pox_info.next_cycle.stacked_ustx;
            let min_stx = pox_info.next_cycle.min_threshold_ustx;
            let min_stx = (min_stx * 3) / 2;
            if next_cycle_stx >= min_stx {
                debug!(
                    "Next cycle has enough stacked, skipping stacking";
                    "stacked" => next_cycle_stx,
                    "min" => min_stx,
                );
                continue;
            }
            let Some(account) = stacker_accounts_copy.iter().find_map(|(sk, addr)| {
                let account = get_account(&http_origin, &addr);
                if account.locked == 0 {
                    Some((sk, addr, account))
                } else {
                    None
                }
            }) else {
                continue;
            };

            let pox_addr = PoxAddress::from_legacy(
                AddressHashMode::SerializeP2PKH,
                tests::to_addr(&account.0).bytes,
            );
            let pox_addr_tuple: clarity::vm::Value =
                pox_addr.clone().as_clarity_tuple().unwrap().into();
            let pk_bytes = StacksPublicKey::from_private(&sender_signer_sk).to_bytes_compressed();

            let reward_cycle = pox_info.current_cycle.id;
            let signature = make_pox_4_signer_key_signature(
                &pox_addr,
                &sender_signer_sk,
                reward_cycle.into(),
                &Pox4SignatureTopic::StackStx,
                CHAIN_ID_TESTNET,
                1_u128,
                u128::MAX,
                1,
            )
            .unwrap()
            .to_rsv();

            let stacking_tx = tests::make_contract_call(
                &account.0,
                account.2.nonce,
                1000,
                &StacksAddress::burn_address(false),
                "pox-4",
                "stack-stx",
                &[
                    clarity::vm::Value::UInt(min_stx.into()),
                    pox_addr_tuple,
                    clarity::vm::Value::UInt(pox_info.current_burnchain_block_height.into()),
                    clarity::vm::Value::UInt(1),
                    clarity::vm::Value::some(clarity::vm::Value::buff_from(signature).unwrap())
                        .unwrap(),
                    clarity::vm::Value::buff_from(pk_bytes).unwrap(),
                    clarity::vm::Value::UInt(u128::MAX),
                    clarity::vm::Value::UInt(1),
                ],
            );
            let txid = submit_tx(&http_origin, &stacking_tx);
            info!("Submitted stacking transaction: {txid}");
            thread::sleep(Duration::from_secs(10));
        })
        .unwrap();

    let block_height = btc_regtest_controller.get_headers_height();
    let reward_cycle = btc_regtest_controller
        .get_burnchain()
        .block_height_to_reward_cycle(block_height)
        .unwrap();
    let prepare_phase_start = btc_regtest_controller
        .get_burnchain()
        .pox_constants
        .prepare_phase_start(
            btc_regtest_controller.get_burnchain().first_block_height,
            reward_cycle,
        );

    // Run until the prepare phase
    run_until_burnchain_height(
        &mut btc_regtest_controller,
        &blocks_processed,
        prepare_phase_start,
        &naka_conf,
    );

    signer_vote_if_needed(
        &btc_regtest_controller,
        &naka_conf,
        &[sender_signer_sk],
        &signers,
    );

    run_until_burnchain_height(
        &mut btc_regtest_controller,
        &blocks_processed,
        epoch_3.start_height - 1,
        &naka_conf,
    );

    info!("Bootstrapped to Epoch-3.0 boundary, Epoch2x miner should stop");
    blind_signer(&naka_conf, &signers, &sender_signer_sk, proposals_submitted);

    // we should already be able to query the stacker set via RPC
    let burnchain = naka_conf.get_burnchain();
    let first_epoch_3_cycle = burnchain
        .block_height_to_reward_cycle(epoch_3.start_height)
        .unwrap();

    info!("first_epoch_3_cycle: {:?}", first_epoch_3_cycle);

    let http_origin = format!("http://{}", &naka_conf.node.rpc_bind);
    let stacker_response = get_stacker_set(&http_origin, first_epoch_3_cycle);
    assert!(stacker_response.stacker_set.signers.is_some());
    assert_eq!(
        stacker_response.stacker_set.signers.as_ref().unwrap().len(),
        1
    );
    assert_eq!(stacker_response.stacker_set.rewarded_addresses.len(), 1);

    // first block wakes up the run loop, wait until a key registration has been submitted.
    next_block_and(&mut btc_regtest_controller, 60, || {
        let vrf_count = vrfs_submitted.load(Ordering::SeqCst);
        Ok(vrf_count >= 1)
    })
    .unwrap();

    // second block should confirm the VRF register, wait until a block commit is submitted
    next_block_and(&mut btc_regtest_controller, 60, || {
        let commits_count = commits_submitted.load(Ordering::SeqCst);
        Ok(commits_count >= 1)
    })
    .unwrap();

    info!("Bootstrapped to Epoch-3.0 boundary, mining nakamoto blocks");

    let sortdb = burnchain.open_sortition_db(true).unwrap();

    // Mine nakamoto tenures
    for _i in 0..30 {
        let prior_tip = SortitionDB::get_canonical_burn_chain_tip(sortdb.conn())
            .unwrap()
            .block_height;
        if let Err(e) = next_block_and_mine_commit(
            &mut btc_regtest_controller,
            30,
            &coord_channel,
            &commits_submitted,
        ) {
            warn!(
                "Error while minting a bitcoin block and waiting for stacks-node activity: {e:?}"
            );
            panic!();
        }

        let tip_sn = SortitionDB::get_canonical_burn_chain_tip(sortdb.conn()).unwrap();
        assert!(
            tip_sn.sortition,
            "The new chain tip must have had a sortition"
        );
        assert!(
            tip_sn.block_height > prior_tip,
            "The new burnchain tip must have been processed"
        );

        signer_vote_if_needed(
            &btc_regtest_controller,
            &naka_conf,
            &[sender_signer_sk],
            &signers,
        );
    }

    coord_channel
        .lock()
        .expect("Mutex poisoned")
        .stop_chains_coordinator();
    run_loop_stopper.store(false, Ordering::SeqCst);

    let new_blocks_with_reward_set: Vec<serde_json::Value> = test_observer::get_blocks()
        .into_iter()
        .filter(|block| block.get("reward_set").is_some() && block.get("cycle_number").is_some())
        .collect();
    info!(
        "Announced blocks that include reward sets: {:#?}",
        new_blocks_with_reward_set
    );

    assert_eq!(
        new_blocks_with_reward_set.len(),
        5,
        "There should be exactly 5 blocks including reward cycles"
    );

    let cycle_numbers: Vec<u64> = new_blocks_with_reward_set
        .iter()
        .filter_map(|block| block.get("cycle_number").and_then(|cn| cn.as_u64()))
        .collect();

    let expected_cycles: Vec<u64> = (21..=25).collect();
    assert_eq!(
        cycle_numbers, expected_cycles,
        "Cycle numbers should be 21 to 25 inclusive"
    );

    let mut sorted_new_blocks = new_blocks_with_reward_set.clone();
    sorted_new_blocks.sort_by_key(|block| block["cycle_number"].as_u64().unwrap());
    assert_eq!(
        sorted_new_blocks, new_blocks_with_reward_set,
        "Blocks should be sorted by cycle number already"
    );

    for block in new_blocks_with_reward_set.iter() {
        let cycle_number = block["cycle_number"].as_u64().unwrap();
        let reward_set = block["reward_set"].as_object().unwrap();

        if cycle_number < first_epoch_3_cycle {
            assert!(
                reward_set.get("signers").is_none()
                    || reward_set["signers"].as_array().unwrap().is_empty(),
                "Signers should not be set before the first epoch 3 cycle"
            );
            continue;
        }

        // For cycles in or after first_epoch_3_cycle, ensure signers are present
        let signers = reward_set["signers"].as_array().unwrap();
        assert!(!signers.is_empty(), "Signers should be set in any epoch-3 cycles. First epoch-3 cycle: {first_epoch_3_cycle}. Checked cycle number: {cycle_number}");

        assert_eq!(
            reward_set["rewarded_addresses"].as_array().unwrap().len(),
            1,
            "There should be exactly 1 rewarded address"
        );
        assert_eq!(signers.len(), 1, "There should be exactly 1 signer");

        // the signer should have 1 "slot", because they stacked the minimum stacking amount
        let signer_weight = signers[0]["weight"].as_u64().unwrap();
        assert_eq!(signer_weight, 1, "The signer should have a weight of 1, indicating they stacked the minimum stacking amount");
    }

    run_loop_thread.join().unwrap();
}

/// Test `/v2/block_proposal` API endpoint
///
/// This endpoint allows miners to propose Nakamoto blocks to a node,
/// and test if they would be accepted or rejected
#[test]
#[ignore]
fn block_proposal_api_endpoint() {
    if env::var("BITCOIND_TEST") != Ok("1".into()) {
        return;
    }

    let signers = TestSigners::default();
    let (mut conf, _miner_account) = naka_neon_integration_conf(None);
    let password = "12345".to_string();
    conf.connection_options.block_proposal_token = Some(password.clone());
    let account_keys = add_initial_balances(&mut conf, 10, 1_000_000);
    let stacker_sk = setup_stacker(&mut conf);
    let sender_signer_sk = Secp256k1PrivateKey::new();
    let sender_signer_addr = tests::to_addr(&sender_signer_sk);
    conf.add_initial_balance(
        PrincipalData::from(sender_signer_addr.clone()).to_string(),
        100000,
    );

    // only subscribe to the block proposal events
    test_observer::spawn();
    let observer_port = test_observer::EVENT_OBSERVER_PORT;
    conf.events_observers.insert(EventObserverConfig {
        endpoint: format!("localhost:{observer_port}"),
        events_keys: vec![EventKeyType::BlockProposal],
    });

    let mut btcd_controller = BitcoinCoreController::new(conf.clone());
    btcd_controller
        .start_bitcoind()
        .expect("Failed starting bitcoind");
    let mut btc_regtest_controller = BitcoinRegtestController::new(conf.clone(), None);
    btc_regtest_controller.bootstrap_chain(201);

    let mut run_loop = boot_nakamoto::BootRunLoop::new(conf.clone()).unwrap();
    let run_loop_stopper = run_loop.get_termination_switch();
    let Counters {
        blocks_processed,
        naka_submitted_vrfs: vrfs_submitted,
        naka_submitted_commits: commits_submitted,
        naka_proposed_blocks: proposals_submitted,
        ..
    } = run_loop.counters();

    let coord_channel = run_loop.coordinator_channels();

    let run_loop_thread = thread::spawn(move || run_loop.start(None, 0));
    wait_for_runloop(&blocks_processed);
    boot_to_epoch_3(
        &conf,
        &blocks_processed,
        &[stacker_sk],
        &[sender_signer_sk],
        Some(&signers),
        &mut btc_regtest_controller,
    );

    info!("Bootstrapped to Epoch-3.0 boundary, starting nakamoto miner");
    blind_signer(&conf, &signers, &sender_signer_sk, proposals_submitted);

    let burnchain = conf.get_burnchain();
    let sortdb = burnchain.open_sortition_db(true).unwrap();
    let (mut chainstate, _) = StacksChainState::open(
        conf.is_mainnet(),
        conf.burnchain.chain_id,
        &conf.get_chainstate_path_str(),
        None,
    )
    .unwrap();

    let _block_height_pre_3_0 =
        NakamotoChainState::get_canonical_block_header(chainstate.db(), &sortdb)
            .unwrap()
            .unwrap()
            .stacks_block_height;

    info!("Nakamoto miner started...");

    // first block wakes up the run loop, wait until a key registration has been submitted.
    next_block_and(&mut btc_regtest_controller, 60, || {
        let vrf_count = vrfs_submitted.load(Ordering::SeqCst);
        Ok(vrf_count >= 1)
    })
    .unwrap();

    // second block should confirm the VRF register, wait until a block commit is submitted
    next_block_and(&mut btc_regtest_controller, 60, || {
        let commits_count = commits_submitted.load(Ordering::SeqCst);
        Ok(commits_count >= 1)
    })
    .unwrap();

    // Mine 3 nakamoto tenures
    for _ in 0..3 {
        next_block_and_mine_commit(
            &mut btc_regtest_controller,
            60,
            &coord_channel,
            &commits_submitted,
        )
        .unwrap();
    }

    // TODO (hack) instantiate the sortdb in the burnchain
    _ = btc_regtest_controller.sortdb_mut();

    // ----- Setup boilerplate finished, test block proposal API endpoint -----

    let tip = NakamotoChainState::get_canonical_block_header(chainstate.db(), &sortdb)
        .unwrap()
        .unwrap();

    let privk = conf.miner.mining_key.unwrap().clone();
    let sort_tip = SortitionDB::get_canonical_sortition_tip(sortdb.conn())
        .expect("Failed to get sortition tip");
    let db_handle = sortdb.index_handle(&sort_tip);
    let snapshot = db_handle
        .get_block_snapshot(&tip.burn_header_hash)
        .expect("Failed to get block snapshot")
        .expect("No snapshot");
    // Double check we got the right sortition
    assert_eq!(
        snapshot.consensus_hash, tip.consensus_hash,
        "Found incorrect block snapshot"
    );
    let total_burn = snapshot.total_burn;
    let tenure_change = None;
    let coinbase = None;

    let tenure_cause = tenure_change.and_then(|tx: &StacksTransaction| match &tx.payload {
        TransactionPayload::TenureChange(tc) => Some(tc.cause),
        _ => None,
    });

    // Apply miner signature
    let sign = |p: &NakamotoBlockProposal| {
        let mut p = p.clone();
        p.block
            .header
            .sign_miner(&privk)
            .expect("Miner failed to sign");
        p
    };

    let block = {
        let mut builder = NakamotoBlockBuilder::new(
            &tip,
            &tip.consensus_hash,
            total_burn,
            tenure_change,
            coinbase,
        )
        .expect("Failed to build Nakamoto block");

        let burn_dbconn = btc_regtest_controller.sortdb_ref().index_conn();
        let mut miner_tenure_info = builder
            .load_tenure_info(&mut chainstate, &burn_dbconn, tenure_cause)
            .unwrap();
        let mut tenure_tx = builder
            .tenure_begin(&burn_dbconn, &mut miner_tenure_info)
            .unwrap();

        let tx = make_stacks_transfer(
            &account_keys[0],
            0,
            100,
            &to_addr(&account_keys[1]).into(),
            10000,
        );
        let tx = StacksTransaction::consensus_deserialize(&mut &tx[..])
            .expect("Failed to deserialize transaction");
        let tx_len = tx.tx_len();

        let res = builder.try_mine_tx_with_len(
            &mut tenure_tx,
            &tx,
            tx_len,
            &BlockLimitFunction::NO_LIMIT_HIT,
            ASTRules::PrecheckSize,
        );
        assert!(
            matches!(res, TransactionResult::Success(..)),
            "Transaction failed"
        );
        builder.mine_nakamoto_block(&mut tenure_tx)
    };

    // Construct a valid proposal. Make alterations to this to test failure cases
    let proposal = NakamotoBlockProposal {
        block,
        chain_id: chainstate.chain_id,
    };

    const HTTP_ACCEPTED: u16 = 202;
    const HTTP_TOO_MANY: u16 = 429;
    const HTTP_NOT_AUTHORIZED: u16 = 401;
    let test_cases = [
        (
            "Valid Nakamoto block proposal",
            sign(&proposal),
            HTTP_ACCEPTED,
            Some(Ok(())),
        ),
        ("Must wait", sign(&proposal), HTTP_TOO_MANY, None),
        (
            "Corrupted (bit flipped after signing)",
            (|| {
                let mut sp = sign(&proposal);
                sp.block.header.consensus_hash.0[3] ^= 0x07;
                sp
            })(),
            HTTP_ACCEPTED,
            Some(Err(ValidateRejectCode::ChainstateError)),
        ),
        (
            "Invalid `chain_id`",
            (|| {
                let mut p = proposal.clone();
                p.chain_id ^= 0xFFFFFFFF;
                sign(&p)
            })(),
            HTTP_ACCEPTED,
            Some(Err(ValidateRejectCode::InvalidBlock)),
        ),
        (
            "Invalid `miner_signature`",
            (|| {
                let mut sp = sign(&proposal);
                sp.block.header.miner_signature.0[1] ^= 0x80;
                sp
            })(),
            HTTP_ACCEPTED,
            Some(Err(ValidateRejectCode::ChainstateError)),
        ),
        ("Not authorized", sign(&proposal), HTTP_NOT_AUTHORIZED, None),
    ];

    // Build HTTP client
    let client = reqwest::blocking::Client::builder()
        .timeout(Duration::from_secs(60))
        .build()
        .expect("Failed to build `reqwest::Client`");
    // Build URL
    let http_origin = format!("http://{}", &conf.node.rpc_bind);
    let path = format!("{http_origin}/v2/block_proposal");

    let mut hold_proposal_mutex = Some(test_observer::PROPOSAL_RESPONSES.lock().unwrap());
    for (ix, (test_description, block_proposal, expected_http_code, _)) in
        test_cases.iter().enumerate()
    {
        // Send POST request
        let request_builder = client
            .post(&path)
            .header("Content-Type", "application/json")
            .json(block_proposal);
        let mut response = if expected_http_code == &HTTP_NOT_AUTHORIZED {
            request_builder.send().expect("Failed to POST")
        } else {
            request_builder
                .header(AUTHORIZATION.to_string(), password.to_string())
                .send()
                .expect("Failed to POST")
        };
        let start_time = Instant::now();
        while ix != 1 && response.status().as_u16() == HTTP_TOO_MANY {
            if start_time.elapsed() > Duration::from_secs(30) {
                error!("Took over 30 seconds to process pending proposal, panicking test");
                panic!();
            }
            info!("Waiting for prior request to finish processing, and then resubmitting");
            thread::sleep(Duration::from_secs(5));
            let request_builder = client
                .post(&path)
                .header("Content-Type", "application/json")
                .json(block_proposal);
            response = if expected_http_code == &HTTP_NOT_AUTHORIZED {
                request_builder.send().expect("Failed to POST")
            } else {
                request_builder
                    .header(AUTHORIZATION.to_string(), password.to_string())
                    .send()
                    .expect("Failed to POST")
            };
        }

        let response_code = response.status().as_u16();
        let response_json = if expected_http_code != &HTTP_NOT_AUTHORIZED {
            response.json::<serde_json::Value>().unwrap().to_string()
        } else {
            "No json response".to_string()
        };
        info!(
            "Block proposal submitted and checked for HTTP response";
            "response_json" => response_json,
            "request_json" => serde_json::to_string(block_proposal).unwrap(),
            "response_code" => response_code,
            "test_description" => test_description,
        );

        assert_eq!(response_code, *expected_http_code);

        if ix == 1 {
            // release the test observer mutex so that the handler from 0 can finish!
            hold_proposal_mutex.take();
        }
    }

    let expected_proposal_responses: Vec<_> = test_cases
        .iter()
        .filter_map(|(_, _, _, expected_response)| expected_response.as_ref())
        .collect();

    let mut proposal_responses = test_observer::get_proposal_responses();
    let start_time = Instant::now();
    while proposal_responses.len() < expected_proposal_responses.len() {
        if start_time.elapsed() > Duration::from_secs(30) {
            error!("Took over 30 seconds to process pending proposal, panicking test");
            panic!();
        }
        info!("Waiting for prior request to finish processing");
        thread::sleep(Duration::from_secs(5));
        proposal_responses = test_observer::get_proposal_responses();
    }

    for (expected_response, response) in expected_proposal_responses
        .iter()
        .zip(proposal_responses.iter())
    {
        match expected_response {
            Ok(_) => {
                assert!(matches!(response, BlockValidateResponse::Ok(_)));
            }
            Err(expected_reject_code) => {
                assert!(matches!(
                    response,
                    BlockValidateResponse::Reject(
                        BlockValidateReject { reason_code, .. })
                        if reason_code == expected_reject_code
                ));
            }
        }
        info!("Proposal response {response:?}");
    }

    // Clean up
    coord_channel
        .lock()
        .expect("Mutex poisoned")
        .stop_chains_coordinator();
    run_loop_stopper.store(false, Ordering::SeqCst);

    run_loop_thread.join().unwrap();
}

#[test]
#[ignore]
/// This test spins up a nakamoto-neon node and attempts to mine a single Nakamoto block.
/// It starts in Epoch 2.0, mines with `neon_node` to Epoch 3.0, and then switches
///  to Nakamoto operation (activating pox-4 by submitting a stack-stx tx). The BootLoop
///  struct handles the epoch-2/3 tear-down and spin-up.
/// This test makes the following assertions:
///  * The proposed Nakamoto block is written to the .miners stackerdb
fn miner_writes_proposed_block_to_stackerdb() {
    if env::var("BITCOIND_TEST") != Ok("1".into()) {
        return;
    }

    let signers = TestSigners::default();
    let (mut naka_conf, _miner_account) = naka_neon_integration_conf(None);
    naka_conf.miner.wait_on_interim_blocks = Duration::from_secs(1000);
    let sender_sk = Secp256k1PrivateKey::new();
    // setup sender + recipient for a test stx transfer
    let sender_addr = tests::to_addr(&sender_sk);
    let send_amt = 1000;
    let send_fee = 100;
    naka_conf.add_initial_balance(
        PrincipalData::from(sender_addr.clone()).to_string(),
        send_amt + send_fee,
    );
    let stacker_sk = setup_stacker(&mut naka_conf);

    let sender_signer_sk = Secp256k1PrivateKey::new();
    let sender_signer_addr = tests::to_addr(&sender_signer_sk);
    naka_conf.add_initial_balance(
        PrincipalData::from(sender_signer_addr.clone()).to_string(),
        100000,
    );

    test_observer::spawn();
    let observer_port = test_observer::EVENT_OBSERVER_PORT;
    naka_conf.events_observers.insert(EventObserverConfig {
        endpoint: format!("localhost:{observer_port}"),
        events_keys: vec![EventKeyType::AnyEvent, EventKeyType::MinedBlocks],
    });

    let mut btcd_controller = BitcoinCoreController::new(naka_conf.clone());
    btcd_controller
        .start_bitcoind()
        .expect("Failed starting bitcoind");
    let mut btc_regtest_controller = BitcoinRegtestController::new(naka_conf.clone(), None);
    btc_regtest_controller.bootstrap_chain(201);

    let mut run_loop = boot_nakamoto::BootRunLoop::new(naka_conf.clone()).unwrap();
    let run_loop_stopper = run_loop.get_termination_switch();
    let Counters {
        blocks_processed,
        naka_submitted_vrfs: vrfs_submitted,
        naka_submitted_commits: commits_submitted,
        naka_proposed_blocks: proposals_submitted,
        ..
    } = run_loop.counters();

    let coord_channel = run_loop.coordinator_channels();

    let run_loop_thread = thread::spawn(move || run_loop.start(None, 0));
    wait_for_runloop(&blocks_processed);
    boot_to_epoch_3(
        &naka_conf,
        &blocks_processed,
        &[stacker_sk],
        &[sender_signer_sk],
        Some(&signers),
        &mut btc_regtest_controller,
    );

    info!("Nakamoto miner started...");
    blind_signer(&naka_conf, &signers, &sender_signer_sk, proposals_submitted);
    // first block wakes up the run loop, wait until a key registration has been submitted.
    next_block_and(&mut btc_regtest_controller, 60, || {
        let vrf_count = vrfs_submitted.load(Ordering::SeqCst);
        Ok(vrf_count >= 1)
    })
    .unwrap();

    // second block should confirm the VRF register, wait until a block commit is submitted
    next_block_and(&mut btc_regtest_controller, 60, || {
        let commits_count = commits_submitted.load(Ordering::SeqCst);
        Ok(commits_count >= 1)
    })
    .unwrap();

    // Mine 1 nakamoto tenure
    next_block_and_mine_commit(
        &mut btc_regtest_controller,
        60,
        &coord_channel,
        &commits_submitted,
    )
    .unwrap();

    let sortdb = naka_conf.get_burnchain().open_sortition_db(true).unwrap();
    let tip = SortitionDB::get_canonical_burn_chain_tip(sortdb.conn()).unwrap();
    let miner_pubkey =
        StacksPublicKey::from_private(&naka_conf.get_miner_config().mining_key.unwrap());
    let slot_id = NakamotoChainState::get_miner_slot(&sortdb, &tip, &miner_pubkey)
        .expect("Unable to get miner slot")
        .expect("No miner slot exists");

    let proposed_block: NakamotoBlock = {
        let miner_contract_id = boot_code_id(MINERS_NAME, false);
        let mut miners_stackerdb =
            StackerDBSession::new(&naka_conf.node.rpc_bind, miner_contract_id);
        miners_stackerdb
            .get_latest(slot_id)
            .expect("Failed to get latest chunk from the miner slot ID")
            .expect("No chunk found")
    };
    let proposed_block_hash = format!("0x{}", proposed_block.header.block_hash());

    let mut proposed_zero_block = proposed_block.clone();
    proposed_zero_block.header.miner_signature = MessageSignature::empty();
    proposed_zero_block.header.signer_signature = ThresholdSignature::empty();
    let proposed_zero_block_hash = format!("0x{}", proposed_zero_block.header.block_hash());

    coord_channel
        .lock()
        .expect("Mutex poisoned")
        .stop_chains_coordinator();

    run_loop_stopper.store(false, Ordering::SeqCst);

    run_loop_thread.join().unwrap();

    let observed_blocks = test_observer::get_mined_nakamoto_blocks();
    assert_eq!(observed_blocks.len(), 1);

    let observed_block = observed_blocks.first().unwrap();
    info!(
        "Checking observed and proposed miner block";
        "observed_block" => ?observed_block,
        "proposed_block" => ?proposed_block,
        "observed_block_hash" => format!("0x{}", observed_block.block_hash),
        "proposed_zero_block_hash" => &proposed_zero_block_hash,
        "proposed_block_hash" => &proposed_block_hash,
    );

    let signer_bitvec_str = observed_block.signer_bitvec.clone();
    let signer_bitvec_bytes = hex_bytes(&signer_bitvec_str).unwrap();
    let signer_bitvec = BitVec::<4000>::consensus_deserialize(&mut signer_bitvec_bytes.as_slice())
        .expect("Failed to deserialize signer bitvec");

    assert_eq!(signer_bitvec.len(), 1);

    assert_eq!(
        format!("0x{}", observed_block.block_hash),
        proposed_zero_block_hash,
        "Observed miner hash should match the proposed block read from StackerDB (after zeroing signatures)"
    );
}

#[test]
#[ignore]
<<<<<<< HEAD
fn stack_stx_burn_op_integration_test() {
=======
fn vote_for_aggregate_key_burn_op() {
>>>>>>> 86fdb807
    if env::var("BITCOIND_TEST") != Ok("1".into()) {
        return;
    }

    let signers = TestSigners::default();
    let (mut naka_conf, _miner_account) = naka_neon_integration_conf(None);
<<<<<<< HEAD
    naka_conf.miner.wait_on_interim_blocks = Duration::from_secs(1);
    let signer_sk_1 = Secp256k1PrivateKey::new();
    let signer_addr_1 = tests::to_addr(&signer_sk_1);

    let signer_sk_2 = Secp256k1PrivateKey::new();
    let signer_addr_2 = tests::to_addr(&signer_sk_2);

    naka_conf.add_initial_balance(
        PrincipalData::from(signer_addr_1.clone()).to_string(),
        100000,
    );
=======
    let _http_origin = format!("http://{}", &naka_conf.node.rpc_bind);
    naka_conf.miner.wait_on_interim_blocks = Duration::from_secs(1);
    let signer_sk = Secp256k1PrivateKey::new();
    let signer_addr = tests::to_addr(&signer_sk);

    naka_conf.add_initial_balance(PrincipalData::from(signer_addr.clone()).to_string(), 100000);
>>>>>>> 86fdb807
    let stacker_sk = setup_stacker(&mut naka_conf);

    test_observer::spawn();
    let observer_port = test_observer::EVENT_OBSERVER_PORT;
    naka_conf.events_observers.insert(EventObserverConfig {
        endpoint: format!("localhost:{observer_port}"),
        events_keys: vec![EventKeyType::AnyEvent],
    });

    let mut btcd_controller = BitcoinCoreController::new(naka_conf.clone());
    btcd_controller
        .start_bitcoind()
        .expect("Failed starting bitcoind");
    let mut btc_regtest_controller = BitcoinRegtestController::new(naka_conf.clone(), None);
    btc_regtest_controller.bootstrap_chain(201);

    let mut run_loop = boot_nakamoto::BootRunLoop::new(naka_conf.clone()).unwrap();
    let run_loop_stopper = run_loop.get_termination_switch();
    let Counters {
        blocks_processed,
        naka_submitted_vrfs: vrfs_submitted,
        naka_submitted_commits: commits_submitted,
        naka_proposed_blocks: proposals_submitted,
        ..
    } = run_loop.counters();

    let coord_channel = run_loop.coordinator_channels();

    let run_loop_thread = thread::Builder::new()
        .name("run_loop".into())
        .spawn(move || run_loop.start(None, 0))
        .unwrap();
    wait_for_runloop(&blocks_processed);
    boot_to_epoch_3(
        &naka_conf,
        &blocks_processed,
        &[stacker_sk],
<<<<<<< HEAD
        &[signer_sk_1],
=======
        &[signer_sk],
>>>>>>> 86fdb807
        Some(&signers),
        &mut btc_regtest_controller,
    );

    info!("Bootstrapped to Epoch-3.0 boundary, starting nakamoto miner");

<<<<<<< HEAD
    info!("Nakamoto miner started...");
    blind_signer(&naka_conf, &signers, &signer_sk_1, proposals_submitted);
=======
    let burnchain = naka_conf.get_burnchain();
    let _sortdb = burnchain.open_sortition_db(true).unwrap();
    let (_chainstate, _) = StacksChainState::open(
        naka_conf.is_mainnet(),
        naka_conf.burnchain.chain_id,
        &naka_conf.get_chainstate_path_str(),
        None,
    )
    .unwrap();

    info!("Nakamoto miner started...");
    blind_signer(&naka_conf, &signers, &signer_sk, proposals_submitted);
>>>>>>> 86fdb807
    // first block wakes up the run loop, wait until a key registration has been submitted.
    next_block_and(&mut btc_regtest_controller, 60, || {
        let vrf_count = vrfs_submitted.load(Ordering::SeqCst);
        Ok(vrf_count >= 1)
    })
    .unwrap();

    // second block should confirm the VRF register, wait until a block commit is submitted
    next_block_and(&mut btc_regtest_controller, 60, || {
        let commits_count = commits_submitted.load(Ordering::SeqCst);
        Ok(commits_count >= 1)
    })
    .unwrap();

<<<<<<< HEAD
    let block_height = btc_regtest_controller.get_headers_height();

    // submit a pre-stx op
    let mut miner_signer_1 = Keychain::default(naka_conf.node.seed.clone()).generate_op_signer();
    info!("Submitting first pre-stx op");
    let pre_stx_op = PreStxOp {
        output: signer_addr_1.clone(),
=======
    // submit a pre-stx op
    let mut miner_signer = Keychain::default(naka_conf.node.seed.clone()).generate_op_signer();
    info!("Submitting pre-stx op");
    let pre_stx_op = PreStxOp {
        output: signer_addr.clone(),
>>>>>>> 86fdb807
        // to be filled in
        txid: Txid([0u8; 32]),
        vtxindex: 0,
        block_height: 0,
        burn_header_hash: BurnchainHeaderHash([0u8; 32]),
    };

    assert!(
        btc_regtest_controller
            .submit_operation(
                StacksEpochId::Epoch30,
                BlockstackOperationType::PreStx(pre_stx_op),
<<<<<<< HEAD
                &mut miner_signer_1,
=======
                &mut miner_signer,
>>>>>>> 86fdb807
                1
            )
            .is_some(),
        "Pre-stx operation should submit successfully"
    );

<<<<<<< HEAD
    let mut miner_signer_2 = Keychain::default(naka_conf.node.seed.clone()).generate_op_signer();
    info!("Submitting second pre-stx op");
    let pre_stx_op_2 = PreStxOp {
        output: signer_addr_2.clone(),
        // to be filled in
        txid: Txid([0u8; 32]),
        vtxindex: 0,
        block_height: 0,
        burn_header_hash: BurnchainHeaderHash([0u8; 32]),
    };
    assert!(
        btc_regtest_controller
            .submit_operation(
                StacksEpochId::Epoch25,
                BlockstackOperationType::PreStx(pre_stx_op_2),
                &mut miner_signer_2,
                1
            )
            .is_some(),
        "Pre-stx operation should submit successfully"
    );
    info!("Submitted 2 pre-stx ops at block {block_height}, mining a few blocks...");

=======
>>>>>>> 86fdb807
    // Mine until the next prepare phase
    let block_height = btc_regtest_controller.get_headers_height();
    let reward_cycle = btc_regtest_controller
        .get_burnchain()
        .block_height_to_reward_cycle(block_height)
        .unwrap();
    let prepare_phase_start = btc_regtest_controller
        .get_burnchain()
        .pox_constants
        .prepare_phase_start(
            btc_regtest_controller.get_burnchain().first_block_height,
            reward_cycle,
        );

    let blocks_until_prepare = prepare_phase_start + 1 - block_height;

    info!(
        "Mining until prepare phase start.";
        "prepare_phase_start" => prepare_phase_start,
        "block_height" => block_height,
        "blocks_until_prepare" => blocks_until_prepare,
    );

    for _i in 0..(blocks_until_prepare) {
        next_block_and_mine_commit(
            &mut btc_regtest_controller,
            60,
            &coord_channel,
            &commits_submitted,
        )
        .unwrap();
    }

    let reward_cycle = reward_cycle + 1;

<<<<<<< HEAD
    info!(
        "Submitting stack stx op";
        "block_height" => block_height,
        "reward_cycle" => reward_cycle,
    );

    let signer_pk_1 = StacksPublicKey::from_private(&signer_sk_1);
    let signer_key_arg_1: StacksPublicKeyBuffer =
        signer_pk_1.to_bytes_compressed().as_slice().into();

    let stack_stx_op_with_some_signer_key = StackStxOp {
        sender: signer_addr_1.clone(),
        reward_addr: PoxAddress::Standard(signer_addr_1, None),
        stacked_ustx: 100000,
        num_cycles: 6,
        signer_key: Some(signer_key_arg_1),
        max_amount: Some(u128::MAX),
        auth_id: Some(0u64),
        // to be filled in
        vtxindex: 0,
        txid: Txid([0u8; 32]),
        block_height: 0,
        burn_header_hash: BurnchainHeaderHash::zero(),
    };

    let mut signer_burnop_signer_1 = BurnchainOpSigner::new(signer_sk_1.clone(), false);
    assert!(
        btc_regtest_controller
            .submit_operation(
                StacksEpochId::Epoch30,
                BlockstackOperationType::StackStx(stack_stx_op_with_some_signer_key),
                &mut signer_burnop_signer_1,
                1
            )
            .is_some(),
        "Stack STX operation should submit successfully"
    );

    let stack_stx_op_with_no_signer_key = StackStxOp {
        sender: signer_addr_2.clone(),
        reward_addr: PoxAddress::Standard(signer_addr_2, None),
        stacked_ustx: 100000,
        num_cycles: 6,
        signer_key: None,
        max_amount: None,
        auth_id: None,
        // to be filled in
        vtxindex: 0,
        txid: Txid([0u8; 32]),
        block_height: 0,
        burn_header_hash: BurnchainHeaderHash::zero(),
    };

    let mut signer_burnop_signer_2 = BurnchainOpSigner::new(signer_sk_2.clone(), false);
=======
    let signer_index = 0;

    info!(
        "Submitting vote for aggregate key op";
        "block_height" => block_height,
        "reward_cycle" => reward_cycle,
        "signer_index" => %signer_index,
    );

    let stacker_pk = StacksPublicKey::from_private(&stacker_sk);
    let signer_key: StacksPublicKeyBuffer = stacker_pk.to_bytes_compressed().as_slice().into();
    let aggregate_key = signer_key.clone();

    let vote_for_aggregate_key_op =
        BlockstackOperationType::VoteForAggregateKey(VoteForAggregateKeyOp {
            signer_key,
            signer_index,
            sender: signer_addr.clone(),
            round: 0,
            reward_cycle,
            aggregate_key,
            // to be filled in
            vtxindex: 0,
            txid: Txid([0u8; 32]),
            block_height: 0,
            burn_header_hash: BurnchainHeaderHash::zero(),
        });

    let mut signer_burnop_signer = BurnchainOpSigner::new(signer_sk.clone(), false);
>>>>>>> 86fdb807
    assert!(
        btc_regtest_controller
            .submit_operation(
                StacksEpochId::Epoch30,
<<<<<<< HEAD
                BlockstackOperationType::StackStx(stack_stx_op_with_no_signer_key),
                &mut signer_burnop_signer_2,
                1
            )
            .is_some(),
        "Stack STX operation should submit successfully"
    );

    info!("Submitted 2 stack STX ops at height {block_height}, mining a few blocks...");

    // the second block should process the vote, after which the balances should be unchanged
=======
                vote_for_aggregate_key_op,
                &mut signer_burnop_signer,
                1
            )
            .is_some(),
        "Vote for aggregate key operation should submit successfully"
    );

    info!("Submitted vote for aggregate key op at height {block_height}, mining a few blocks...");

    // the second block should process the vote, after which the vote should be set
>>>>>>> 86fdb807
    for _i in 0..2 {
        next_block_and_mine_commit(
            &mut btc_regtest_controller,
            60,
            &coord_channel,
            &commits_submitted,
        )
        .unwrap();
    }

<<<<<<< HEAD
    let mut stack_stx_found = false;
    let mut stack_stx_burn_op_tx_count = 0;
    let blocks = test_observer::get_blocks();
    info!("stack event observer num blocks: {:?}", blocks.len());
    for block in blocks.iter() {
        let transactions = block.get("transactions").unwrap().as_array().unwrap();
        info!(
            "stack event observer num transactions: {:?}",
            transactions.len()
        );
=======
    let mut vote_for_aggregate_key_found = false;
    let blocks = test_observer::get_blocks();
    for block in blocks.iter() {
        let transactions = block.get("transactions").unwrap().as_array().unwrap();
>>>>>>> 86fdb807
        for tx in transactions.iter() {
            let raw_tx = tx.get("raw_tx").unwrap().as_str().unwrap();
            if raw_tx == "0x00" {
                info!("Found a burn op: {:?}", tx);
                let burnchain_op = tx.get("burnchain_op").unwrap().as_object().unwrap();
<<<<<<< HEAD
                if !burnchain_op.contains_key("stack_stx") {
                    warn!("Got unexpected burnchain op: {:?}", burnchain_op);
                    panic!("unexpected btc transaction type");
                }
                let stack_stx_obj = burnchain_op.get("stack_stx").unwrap();
                let signer_key_found = stack_stx_obj
                    .get("signer_key")
                    .expect("Expected signer_key in burn op")
                    .as_str()
                    .unwrap();
                assert_eq!(signer_key_found, signer_key_arg_1.to_hex());

                stack_stx_found = true;
                stack_stx_burn_op_tx_count += 1;
            }
        }
    }
    assert!(stack_stx_found, "Expected stack STX op");
    assert_eq!(
        stack_stx_burn_op_tx_count, 1,
        "Stack-stx tx without a signer_key shouldn't have been submitted"
    );

    let sortdb = btc_regtest_controller.sortdb_mut();
    let sortdb_conn = sortdb.conn();
    let tip = SortitionDB::get_canonical_burn_chain_tip(sortdb_conn).unwrap();

    let ancestor_burnchain_header_hashes =
        SortitionDB::get_ancestor_burnchain_header_hashes(sortdb.conn(), &tip.burn_header_hash, 6)
            .unwrap();

    let mut all_stacking_burn_ops = vec![];
    let mut found_none = false;
    let mut found_some = false;
    // go from oldest burn header hash to newest
    for ancestor_bhh in ancestor_burnchain_header_hashes.iter().rev() {
        let stacking_ops = SortitionDB::get_stack_stx_ops(sortdb_conn, ancestor_bhh).unwrap();
        for stacking_op in stacking_ops.into_iter() {
            debug!("Stacking op queried from sortdb: {:?}", stacking_op);
            match stacking_op.signer_key {
                Some(_) => found_some = true,
                None => found_none = true,
            }
            all_stacking_burn_ops.push(stacking_op);
        }
    }
    assert_eq!(
        all_stacking_burn_ops.len(),
        2,
        "Both stack-stx ops with and without a signer_key should be considered valid."
    );
    assert!(
        found_none,
        "Expected one stacking_op to have a signer_key of None"
    );
    assert!(
        found_some,
        "Expected one stacking_op to have a signer_key of Some"
    );

=======
                if !burnchain_op.contains_key("vote_for_aggregate_key") {
                    warn!("Got unexpected burnchain op: {:?}", burnchain_op);
                    panic!("unexpected btc transaction type");
                }
                let vote_obj = burnchain_op.get("vote_for_aggregate_key").unwrap();
                let agg_key = vote_obj
                    .get("aggregate_key")
                    .expect("Expected aggregate_key key in burn op")
                    .as_str()
                    .unwrap();
                assert_eq!(agg_key, aggregate_key.to_hex());

                vote_for_aggregate_key_found = true;
            }
        }
    }
    assert!(
        vote_for_aggregate_key_found,
        "Expected vote for aggregate key op"
    );

    // Check that the correct key was set
    let saved_key = get_key_for_cycle(reward_cycle, false, &naka_conf.node.rpc_bind)
        .expect("Expected to be able to check key is set after voting")
        .expect("Expected aggregate key to be set");

    assert_eq!(saved_key, aggregate_key.as_bytes().to_vec());

>>>>>>> 86fdb807
    coord_channel
        .lock()
        .expect("Mutex poisoned")
        .stop_chains_coordinator();
    run_loop_stopper.store(false, Ordering::SeqCst);

    run_loop_thread.join().unwrap();
}<|MERGE_RESOLUTION|>--- conflicted
+++ resolved
@@ -26,15 +26,13 @@
 use http_types::headers::AUTHORIZATION;
 use lazy_static::lazy_static;
 use libsigner::{BlockResponse, SignerMessage, SignerSession, StackerDBSession};
-use stacks::burnchains::{MagicBytes, Txid};
+use stacks::burnchains::{
+    Txid, {MagicBytes, Txid},
+};
 use stacks::chainstate::burn::db::sortdb::SortitionDB;
-<<<<<<< HEAD
-use stacks::chainstate::burn::operations::{BlockstackOperationType, PreStxOp, StackStxOp};
-=======
 use stacks::chainstate::burn::operations::{
-    BlockstackOperationType, PreStxOp, VoteForAggregateKeyOp,
+    BlockstackOperationType, PreStxOp, StackStxOp, VoteForAggregateKeyOp,
 };
->>>>>>> 86fdb807
 use stacks::chainstate::coordinator::comm::CoordinatorChannels;
 use stacks::chainstate::nakamoto::miner::NakamotoBlockBuilder;
 use stacks::chainstate::nakamoto::signer_set::NakamotoSigners;
@@ -2190,37 +2188,19 @@
 
 #[test]
 #[ignore]
-<<<<<<< HEAD
-fn stack_stx_burn_op_integration_test() {
-=======
 fn vote_for_aggregate_key_burn_op() {
->>>>>>> 86fdb807
     if env::var("BITCOIND_TEST") != Ok("1".into()) {
         return;
     }
 
     let signers = TestSigners::default();
     let (mut naka_conf, _miner_account) = naka_neon_integration_conf(None);
-<<<<<<< HEAD
-    naka_conf.miner.wait_on_interim_blocks = Duration::from_secs(1);
-    let signer_sk_1 = Secp256k1PrivateKey::new();
-    let signer_addr_1 = tests::to_addr(&signer_sk_1);
-
-    let signer_sk_2 = Secp256k1PrivateKey::new();
-    let signer_addr_2 = tests::to_addr(&signer_sk_2);
-
-    naka_conf.add_initial_balance(
-        PrincipalData::from(signer_addr_1.clone()).to_string(),
-        100000,
-    );
-=======
     let _http_origin = format!("http://{}", &naka_conf.node.rpc_bind);
     naka_conf.miner.wait_on_interim_blocks = Duration::from_secs(1);
     let signer_sk = Secp256k1PrivateKey::new();
     let signer_addr = tests::to_addr(&signer_sk);
 
     naka_conf.add_initial_balance(PrincipalData::from(signer_addr.clone()).to_string(), 100000);
->>>>>>> 86fdb807
     let stacker_sk = setup_stacker(&mut naka_conf);
 
     test_observer::spawn();
@@ -2258,21 +2238,13 @@
         &naka_conf,
         &blocks_processed,
         &[stacker_sk],
-<<<<<<< HEAD
-        &[signer_sk_1],
-=======
         &[signer_sk],
->>>>>>> 86fdb807
         Some(&signers),
         &mut btc_regtest_controller,
     );
 
     info!("Bootstrapped to Epoch-3.0 boundary, starting nakamoto miner");
 
-<<<<<<< HEAD
-    info!("Nakamoto miner started...");
-    blind_signer(&naka_conf, &signers, &signer_sk_1, proposals_submitted);
-=======
     let burnchain = naka_conf.get_burnchain();
     let _sortdb = burnchain.open_sortition_db(true).unwrap();
     let (_chainstate, _) = StacksChainState::open(
@@ -2285,7 +2257,6 @@
 
     info!("Nakamoto miner started...");
     blind_signer(&naka_conf, &signers, &signer_sk, proposals_submitted);
->>>>>>> 86fdb807
     // first block wakes up the run loop, wait until a key registration has been submitted.
     next_block_and(&mut btc_regtest_controller, 60, || {
         let vrf_count = vrfs_submitted.load(Ordering::SeqCst);
@@ -2300,21 +2271,11 @@
     })
     .unwrap();
 
-<<<<<<< HEAD
-    let block_height = btc_regtest_controller.get_headers_height();
-
-    // submit a pre-stx op
-    let mut miner_signer_1 = Keychain::default(naka_conf.node.seed.clone()).generate_op_signer();
-    info!("Submitting first pre-stx op");
-    let pre_stx_op = PreStxOp {
-        output: signer_addr_1.clone(),
-=======
     // submit a pre-stx op
     let mut miner_signer = Keychain::default(naka_conf.node.seed.clone()).generate_op_signer();
     info!("Submitting pre-stx op");
     let pre_stx_op = PreStxOp {
         output: signer_addr.clone(),
->>>>>>> 86fdb807
         // to be filled in
         txid: Txid([0u8; 32]),
         vtxindex: 0,
@@ -2327,18 +2288,254 @@
             .submit_operation(
                 StacksEpochId::Epoch30,
                 BlockstackOperationType::PreStx(pre_stx_op),
-<<<<<<< HEAD
-                &mut miner_signer_1,
-=======
                 &mut miner_signer,
->>>>>>> 86fdb807
                 1
             )
             .is_some(),
         "Pre-stx operation should submit successfully"
     );
 
-<<<<<<< HEAD
+    // Mine until the next prepare phase
+    let block_height = btc_regtest_controller.get_headers_height();
+    let reward_cycle = btc_regtest_controller
+        .get_burnchain()
+        .block_height_to_reward_cycle(block_height)
+        .unwrap();
+    let prepare_phase_start = btc_regtest_controller
+        .get_burnchain()
+        .pox_constants
+        .prepare_phase_start(
+            btc_regtest_controller.get_burnchain().first_block_height,
+            reward_cycle,
+        );
+
+    let blocks_until_prepare = prepare_phase_start + 1 - block_height;
+
+    info!(
+        "Mining until prepare phase start.";
+        "prepare_phase_start" => prepare_phase_start,
+        "block_height" => block_height,
+        "blocks_until_prepare" => blocks_until_prepare,
+    );
+
+    for _i in 0..(blocks_until_prepare) {
+        next_block_and_mine_commit(
+            &mut btc_regtest_controller,
+            60,
+            &coord_channel,
+            &commits_submitted,
+        )
+        .unwrap();
+    }
+
+    let reward_cycle = reward_cycle + 1;
+
+    let signer_index = 0;
+
+    info!(
+        "Submitting vote for aggregate key op";
+        "block_height" => block_height,
+        "reward_cycle" => reward_cycle,
+        "signer_index" => %signer_index,
+    );
+
+    let stacker_pk = StacksPublicKey::from_private(&stacker_sk);
+    let signer_key: StacksPublicKeyBuffer = stacker_pk.to_bytes_compressed().as_slice().into();
+    let aggregate_key = signer_key.clone();
+
+    let vote_for_aggregate_key_op =
+        BlockstackOperationType::VoteForAggregateKey(VoteForAggregateKeyOp {
+            signer_key,
+            signer_index,
+            sender: signer_addr.clone(),
+            round: 0,
+            reward_cycle,
+            aggregate_key,
+            // to be filled in
+            vtxindex: 0,
+            txid: Txid([0u8; 32]),
+            block_height: 0,
+            burn_header_hash: BurnchainHeaderHash::zero(),
+        });
+
+    let mut signer_burnop_signer = BurnchainOpSigner::new(signer_sk.clone(), false);
+    assert!(
+        btc_regtest_controller
+            .submit_operation(
+                StacksEpochId::Epoch30,
+                vote_for_aggregate_key_op,
+                &mut signer_burnop_signer,
+                1
+            )
+            .is_some(),
+        "Vote for aggregate key operation should submit successfully"
+    );
+
+    info!("Submitted vote for aggregate key op at height {block_height}, mining a few blocks...");
+
+    // the second block should process the vote, after which the vote should be set
+    for _i in 0..2 {
+        next_block_and_mine_commit(
+            &mut btc_regtest_controller,
+            60,
+            &coord_channel,
+            &commits_submitted,
+        )
+        .unwrap();
+    }
+
+    let mut vote_for_aggregate_key_found = false;
+    let blocks = test_observer::get_blocks();
+    for block in blocks.iter() {
+        let transactions = block.get("transactions").unwrap().as_array().unwrap();
+        for tx in transactions.iter() {
+            let raw_tx = tx.get("raw_tx").unwrap().as_str().unwrap();
+            if raw_tx == "0x00" {
+                info!("Found a burn op: {:?}", tx);
+                let burnchain_op = tx.get("burnchain_op").unwrap().as_object().unwrap();
+                if !burnchain_op.contains_key("vote_for_aggregate_key") {
+                    warn!("Got unexpected burnchain op: {:?}", burnchain_op);
+                    panic!("unexpected btc transaction type");
+                }
+                let vote_obj = burnchain_op.get("vote_for_aggregate_key").unwrap();
+                let agg_key = vote_obj
+                    .get("aggregate_key")
+                    .expect("Expected aggregate_key key in burn op")
+                    .as_str()
+                    .unwrap();
+                assert_eq!(agg_key, aggregate_key.to_hex());
+
+                vote_for_aggregate_key_found = true;
+            }
+        }
+    }
+    assert!(
+        vote_for_aggregate_key_found,
+        "Expected vote for aggregate key op"
+    );
+
+    // Check that the correct key was set
+    let saved_key = get_key_for_cycle(reward_cycle, false, &naka_conf.node.rpc_bind)
+        .expect("Expected to be able to check key is set after voting")
+        .expect("Expected aggregate key to be set");
+
+    assert_eq!(saved_key, aggregate_key.as_bytes().to_vec());
+
+    coord_channel
+        .lock()
+        .expect("Mutex poisoned")
+        .stop_chains_coordinator();
+    run_loop_stopper.store(false, Ordering::SeqCst);
+
+    run_loop_thread.join().unwrap();
+}
+
+#[test]
+#[ignore]
+fn stack_stx_burn_op_integration_test() {
+    if env::var("BITCOIND_TEST") != Ok("1".into()) {
+        return;
+    }
+
+    let signers = TestSigners::default();
+    let (mut naka_conf, _miner_account) = naka_neon_integration_conf(None);
+    naka_conf.miner.wait_on_interim_blocks = Duration::from_secs(1);
+    let signer_sk_1 = Secp256k1PrivateKey::new();
+    let signer_addr_1 = tests::to_addr(&signer_sk_1);
+
+    let signer_sk_2 = Secp256k1PrivateKey::new();
+    let signer_addr_2 = tests::to_addr(&signer_sk_2);
+
+    naka_conf.add_initial_balance(
+        PrincipalData::from(signer_addr_1.clone()).to_string(),
+        100000,
+    );
+    let stacker_sk = setup_stacker(&mut naka_conf);
+
+    test_observer::spawn();
+    let observer_port = test_observer::EVENT_OBSERVER_PORT;
+    naka_conf.events_observers.insert(EventObserverConfig {
+        endpoint: format!("localhost:{observer_port}"),
+        events_keys: vec![EventKeyType::AnyEvent],
+    });
+
+    let mut btcd_controller = BitcoinCoreController::new(naka_conf.clone());
+    btcd_controller
+        .start_bitcoind()
+        .expect("Failed starting bitcoind");
+    let mut btc_regtest_controller = BitcoinRegtestController::new(naka_conf.clone(), None);
+    btc_regtest_controller.bootstrap_chain(201);
+
+    let mut run_loop = boot_nakamoto::BootRunLoop::new(naka_conf.clone()).unwrap();
+    let run_loop_stopper = run_loop.get_termination_switch();
+    let Counters {
+        blocks_processed,
+        naka_submitted_vrfs: vrfs_submitted,
+        naka_submitted_commits: commits_submitted,
+        naka_proposed_blocks: proposals_submitted,
+        ..
+    } = run_loop.counters();
+
+    let coord_channel = run_loop.coordinator_channels();
+
+    let run_loop_thread = thread::Builder::new()
+        .name("run_loop".into())
+        .spawn(move || run_loop.start(None, 0))
+        .unwrap();
+    wait_for_runloop(&blocks_processed);
+    boot_to_epoch_3(
+        &naka_conf,
+        &blocks_processed,
+        &[stacker_sk],
+        &[signer_sk_1],
+        Some(&signers),
+        &mut btc_regtest_controller,
+    );
+
+    info!("Bootstrapped to Epoch-3.0 boundary, starting nakamoto miner");
+
+    info!("Nakamoto miner started...");
+    blind_signer(&naka_conf, &signers, &signer_sk_1, proposals_submitted);
+    // first block wakes up the run loop, wait until a key registration has been submitted.
+    next_block_and(&mut btc_regtest_controller, 60, || {
+        let vrf_count = vrfs_submitted.load(Ordering::SeqCst);
+        Ok(vrf_count >= 1)
+    })
+    .unwrap();
+
+    // second block should confirm the VRF register, wait until a block commit is submitted
+    next_block_and(&mut btc_regtest_controller, 60, || {
+        let commits_count = commits_submitted.load(Ordering::SeqCst);
+        Ok(commits_count >= 1)
+    })
+    .unwrap();
+
+    let block_height = btc_regtest_controller.get_headers_height();
+
+    // submit a pre-stx op
+    let mut miner_signer_1 = Keychain::default(naka_conf.node.seed.clone()).generate_op_signer();
+    info!("Submitting first pre-stx op");
+    let pre_stx_op = PreStxOp {
+        output: signer_addr_1.clone(),
+        // to be filled in
+        txid: Txid([0u8; 32]),
+        vtxindex: 0,
+        block_height: 0,
+        burn_header_hash: BurnchainHeaderHash([0u8; 32]),
+    };
+
+    assert!(
+        btc_regtest_controller
+            .submit_operation(
+                StacksEpochId::Epoch30,
+                BlockstackOperationType::PreStx(pre_stx_op),
+                &mut miner_signer_1,
+                1
+            )
+            .is_some(),
+        "Pre-stx operation should submit successfully"
+    );
+
     let mut miner_signer_2 = Keychain::default(naka_conf.node.seed.clone()).generate_op_signer();
     info!("Submitting second pre-stx op");
     let pre_stx_op_2 = PreStxOp {
@@ -2362,8 +2559,6 @@
     );
     info!("Submitted 2 pre-stx ops at block {block_height}, mining a few blocks...");
 
-=======
->>>>>>> 86fdb807
     // Mine until the next prepare phase
     let block_height = btc_regtest_controller.get_headers_height();
     let reward_cycle = btc_regtest_controller
@@ -2399,7 +2594,6 @@
 
     let reward_cycle = reward_cycle + 1;
 
-<<<<<<< HEAD
     info!(
         "Submitting stack stx op";
         "block_height" => block_height,
@@ -2454,42 +2648,10 @@
     };
 
     let mut signer_burnop_signer_2 = BurnchainOpSigner::new(signer_sk_2.clone(), false);
-=======
-    let signer_index = 0;
-
-    info!(
-        "Submitting vote for aggregate key op";
-        "block_height" => block_height,
-        "reward_cycle" => reward_cycle,
-        "signer_index" => %signer_index,
-    );
-
-    let stacker_pk = StacksPublicKey::from_private(&stacker_sk);
-    let signer_key: StacksPublicKeyBuffer = stacker_pk.to_bytes_compressed().as_slice().into();
-    let aggregate_key = signer_key.clone();
-
-    let vote_for_aggregate_key_op =
-        BlockstackOperationType::VoteForAggregateKey(VoteForAggregateKeyOp {
-            signer_key,
-            signer_index,
-            sender: signer_addr.clone(),
-            round: 0,
-            reward_cycle,
-            aggregate_key,
-            // to be filled in
-            vtxindex: 0,
-            txid: Txid([0u8; 32]),
-            block_height: 0,
-            burn_header_hash: BurnchainHeaderHash::zero(),
-        });
-
-    let mut signer_burnop_signer = BurnchainOpSigner::new(signer_sk.clone(), false);
->>>>>>> 86fdb807
     assert!(
         btc_regtest_controller
             .submit_operation(
                 StacksEpochId::Epoch30,
-<<<<<<< HEAD
                 BlockstackOperationType::StackStx(stack_stx_op_with_no_signer_key),
                 &mut signer_burnop_signer_2,
                 1
@@ -2501,19 +2663,6 @@
     info!("Submitted 2 stack STX ops at height {block_height}, mining a few blocks...");
 
     // the second block should process the vote, after which the balances should be unchanged
-=======
-                vote_for_aggregate_key_op,
-                &mut signer_burnop_signer,
-                1
-            )
-            .is_some(),
-        "Vote for aggregate key operation should submit successfully"
-    );
-
-    info!("Submitted vote for aggregate key op at height {block_height}, mining a few blocks...");
-
-    // the second block should process the vote, after which the vote should be set
->>>>>>> 86fdb807
     for _i in 0..2 {
         next_block_and_mine_commit(
             &mut btc_regtest_controller,
@@ -2524,7 +2673,6 @@
         .unwrap();
     }
 
-<<<<<<< HEAD
     let mut stack_stx_found = false;
     let mut stack_stx_burn_op_tx_count = 0;
     let blocks = test_observer::get_blocks();
@@ -2535,18 +2683,11 @@
             "stack event observer num transactions: {:?}",
             transactions.len()
         );
-=======
-    let mut vote_for_aggregate_key_found = false;
-    let blocks = test_observer::get_blocks();
-    for block in blocks.iter() {
-        let transactions = block.get("transactions").unwrap().as_array().unwrap();
->>>>>>> 86fdb807
         for tx in transactions.iter() {
             let raw_tx = tx.get("raw_tx").unwrap().as_str().unwrap();
             if raw_tx == "0x00" {
                 info!("Found a burn op: {:?}", tx);
                 let burnchain_op = tx.get("burnchain_op").unwrap().as_object().unwrap();
-<<<<<<< HEAD
                 if !burnchain_op.contains_key("stack_stx") {
                     warn!("Got unexpected burnchain op: {:?}", burnchain_op);
                     panic!("unexpected btc transaction type");
@@ -2607,36 +2748,6 @@
         "Expected one stacking_op to have a signer_key of Some"
     );
 
-=======
-                if !burnchain_op.contains_key("vote_for_aggregate_key") {
-                    warn!("Got unexpected burnchain op: {:?}", burnchain_op);
-                    panic!("unexpected btc transaction type");
-                }
-                let vote_obj = burnchain_op.get("vote_for_aggregate_key").unwrap();
-                let agg_key = vote_obj
-                    .get("aggregate_key")
-                    .expect("Expected aggregate_key key in burn op")
-                    .as_str()
-                    .unwrap();
-                assert_eq!(agg_key, aggregate_key.to_hex());
-
-                vote_for_aggregate_key_found = true;
-            }
-        }
-    }
-    assert!(
-        vote_for_aggregate_key_found,
-        "Expected vote for aggregate key op"
-    );
-
-    // Check that the correct key was set
-    let saved_key = get_key_for_cycle(reward_cycle, false, &naka_conf.node.rpc_bind)
-        .expect("Expected to be able to check key is set after voting")
-        .expect("Expected aggregate key to be set");
-
-    assert_eq!(saved_key, aggregate_key.as_bytes().to_vec());
-
->>>>>>> 86fdb807
     coord_channel
         .lock()
         .expect("Mutex poisoned")
