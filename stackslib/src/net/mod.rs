// Copyright (C) 2013-2020 Blockstack PBC, a public benefit corporation
// Copyright (C) 2020-2023 Stacks Open Internet Foundation
//
// This program is free software: you can redistribute it and/or modify
// it under the terms of the GNU General Public License as published by
// the Free Software Foundation, either version 3 of the License, or
// (at your option) any later version.
//
// This program is distributed in the hope that it will be useful,
// but WITHOUT ANY WARRANTY; without even the implied warranty of
// MERCHANTABILITY or FITNESS FOR A PARTICULAR PURPOSE.  See the
// GNU General Public License for more details.
//
// You should have received a copy of the GNU General Public License
// along with this program.  If not, see <http://www.gnu.org/licenses/>.

use std::borrow::Borrow;
use std::collections::{HashMap, HashSet};
use std::hash::{Hash, Hasher};
use std::io::prelude::*;
use std::io::{Read, Write};
use std::net::{IpAddr, Ipv4Addr, Ipv6Addr, SocketAddr};
use std::ops::Deref;
use std::str::FromStr;
use std::{error, fmt, io};

use clarity::vm::analysis::contract_interface_builder::ContractInterface;
use clarity::vm::costs::ExecutionCost;
use clarity::vm::errors::Error as InterpreterError;
use clarity::vm::types::{
    PrincipalData, QualifiedContractIdentifier, StandardPrincipalData, TraitIdentifier,
};
use clarity::vm::{ClarityName, ContractName, Value};
use libstackerdb::{
    Error as libstackerdb_error, SlotMetadata, StackerDBChunkAckData, StackerDBChunkData,
};
use rand::{thread_rng, RngCore};
use regex::Regex;
use rusqlite::types::ToSqlOutput;
use rusqlite::ToSql;
use serde::de::Error as de_Error;
use serde::ser::Error as ser_Error;
use serde::{Deserialize, Serialize};
use stacks_common::bitvec::BitVec;
use stacks_common::codec::{
    read_next, write_next, Error as codec_error, StacksMessageCodec,
    BURNCHAIN_HEADER_HASH_ENCODED_SIZE,
};
use stacks_common::types::chainstate::{
    BlockHeaderHash, BurnchainHeaderHash, PoxId, StacksAddress, StacksBlockId,
};
use stacks_common::types::net::{Error as AddrError, PeerAddress, PeerHost};
use stacks_common::types::StacksPublicKeyBuffer;
use stacks_common::util::hash::{
    hex_bytes, to_hex, Hash160, Sha256Sum, DOUBLE_SHA256_ENCODED_SIZE, HASH160_ENCODED_SIZE,
};
use stacks_common::util::secp256k1::{
    MessageSignature, Secp256k1PublicKey, MESSAGE_SIGNATURE_ENCODED_SIZE,
};
use stacks_common::util::{get_epoch_time_secs, log};
use {rusqlite, serde_json, url};

use self::dns::*;
use crate::burnchains::affirmation::AffirmationMap;
use crate::burnchains::{Error as burnchain_error, Txid};
use crate::chainstate::burn::db::sortdb::SortitionDB;
use crate::chainstate::burn::{ConsensusHash, Opcodes};
use crate::chainstate::coordinator::Error as coordinator_error;
use crate::chainstate::nakamoto::{NakamotoBlock, NakamotoChainState};
use crate::chainstate::stacks::boot::{
    BOOT_TEST_POX_4_AGG_KEY_CONTRACT, BOOT_TEST_POX_4_AGG_KEY_FNAME,
};
use crate::chainstate::stacks::db::blocks::MemPoolRejection;
use crate::chainstate::stacks::db::StacksChainState;
use crate::chainstate::stacks::index::Error as marf_error;
use crate::chainstate::stacks::{
    Error as chainstate_error, Error as chain_error, StacksBlock, StacksBlockHeader,
    StacksMicroblock, StacksPublicKey, StacksTransaction, TransactionPayload,
};
use crate::clarity_vm::clarity::Error as clarity_error;
use crate::core::mempool::*;
use crate::core::{StacksEpoch, POX_REWARD_CYCLE_LENGTH};
use crate::cost_estimates::metrics::CostMetric;
use crate::cost_estimates::{CostEstimator, FeeEstimator, FeeRateEstimate};
use crate::net::atlas::{Attachment, AttachmentInstance};
use crate::net::dns::*;
use crate::net::http::error::{HttpNotFound, HttpServerError};
use crate::net::http::{
    Error as HttpErr, HttpRequestContents, HttpRequestPreamble, HttpResponsePreamble,
};
use crate::net::httpcore::{
    HttpRequestContentsExtensions, StacksHttp, StacksHttpRequest, StacksHttpResponse, TipRequest,
};
use crate::net::p2p::PeerNetwork;
use crate::util_lib::bloom::{BloomFilter, BloomNodeHasher};
use crate::util_lib::boot::boot_code_tx_auth;
use crate::util_lib::db::{DBConn, Error as db_error};
use crate::util_lib::strings::UrlString;

/// Implements RPC API
pub mod api;
/// Implements `ASEntry4` object, which is used in db.rs to store the AS number of an IP address.
pub mod asn;
/// Implements the Atlas network. This network uses the infrastructure created in `src/net` to
/// discover peers, query attachment inventories, and download attachments.
pub mod atlas;
/// Implements the `ConversationP2P` object, a host-to-host session abstraction which allows
/// the node to recieve `StacksMessage` instances. The downstream consumer of this API is `PeerNetwork`.
/// To use OSI terminology, this module implements the session & presentation layers of the P2P network.
/// Other functionality includes (but is not limited to):
///     * set up & tear down of sessions
///     * dealing with and responding to invalid messages
///     * rate limiting messages  
pub mod chat;
/// Implements serialization and deserialization for `StacksMessage` types.
/// Also has functionality to sign, verify, and ensure well-formedness of messages.
pub mod codec;
pub mod connection;
pub mod db;
/// Implements `DNSResolver`, a simple DNS resolver state machine. Also implements `DNSClient`,
/// which serves as an API for `DNSResolver`.  
pub mod dns;
pub mod download;
pub mod http;
/// Links http crate to Stacks
pub mod httpcore;
pub mod inv;
pub mod neighbors;
pub mod p2p;
/// Implements wrapper around `mio` crate, which itself is a wrapper around Linux's `epoll(2)` syscall.
/// Creates a pollable interface for sockets, and provides an API for registering and deregistering
/// sockets. This is used to control how many sockets are allocated for the two network servers: the
/// p2p server and the http server.
pub mod poll;
pub mod prune;
pub mod relay;
pub mod rpc;
pub mod server;
pub mod stackerdb;
pub mod unsolicited;

pub use crate::net::neighbors::{NeighborComms, PeerNetworkComms};
use crate::net::stackerdb::{StackerDBConfig, StackerDBSync, StackerDBSyncResult, StackerDBs};

#[cfg(test)]
pub mod tests;

#[derive(Debug)]
pub enum Error {
    /// Failed to encode
    SerializeError(String),
    /// Failed to read
    ReadError(io::Error),
    /// Failed to decode
    DeserializeError(String),
    /// Failed to write
    WriteError(io::Error),
    /// Underflow -- not enough bytes to form the message
    UnderflowError(String),
    /// Overflow -- message too big
    OverflowError(String),
    /// Wrong protocol family
    WrongProtocolFamily,
    /// Array is too big
    ArrayTooLong,
    /// Receive timed out
    RecvTimeout,
    /// Error signing a message
    SigningError(String),
    /// Error verifying a message
    VerifyingError(String),
    /// Read stream is drained.  Try again
    TemporarilyDrained,
    /// Read stream has reached EOF (socket closed, end-of-file reached, etc.)
    PermanentlyDrained,
    /// Failed to read from the FS
    FilesystemError,
    /// Database error
    DBError(db_error),
    /// Socket mutex was poisoned
    SocketMutexPoisoned,
    /// Socket not instantiated
    SocketNotConnectedToPeer,
    /// Not connected to peer
    ConnectionBroken,
    /// Connection could not be (re-)established
    ConnectionError,
    /// Too many outgoing messages
    OutboxOverflow,
    /// Too many incoming messages
    InboxOverflow,
    /// Send error
    SendError(String),
    /// Recv error
    RecvError(String),
    /// Invalid message
    InvalidMessage,
    /// Invalid network handle
    InvalidHandle,
    /// Network handle is full
    FullHandle,
    /// Invalid handshake
    InvalidHandshake,
    /// Stale neighbor
    StaleNeighbor,
    /// No such neighbor
    NoSuchNeighbor,
    /// Failed to bind
    BindError,
    /// Failed to poll
    PollError,
    /// Failed to accept
    AcceptError,
    /// Failed to register socket with poller
    RegisterError,
    /// Failed to query socket metadata
    SocketError,
    /// server is not bound to a socket
    NotConnected,
    /// Remote peer is not connected
    PeerNotConnected,
    /// Too many peers
    TooManyPeers,
    /// Peer already connected
    AlreadyConnected(usize, NeighborKey),
    /// Message already in progress
    InProgress,
    /// Peer is denied
    Denied,
    /// Data URL is not known
    NoDataUrl,
    /// Peer is transmitting too fast
    PeerThrottled,
    /// Error resolving a DNS name
    LookupError(String),
    /// MARF error, percolated up from chainstate
    MARFError(marf_error),
    /// Clarity VM error, percolated up from chainstate
    ClarityError(clarity_error),
    /// Catch-all for chainstate errors that don't map cleanly into network errors
    ChainstateError(String),
    /// Coordinator hung up
    CoordinatorClosed,
    /// view of state is stale (e.g. from the sortition db)
    StaleView,
    /// Tried to connect to myself
    ConnectionCycle,
    /// Requested data not found
    NotFoundError,
    /// Transient error (akin to EAGAIN)
    Transient(String),
    /// Expected end-of-stream, but had more data
    ExpectedEndOfStream,
    /// burnchain error
    BurnchainError(burnchain_error),
    /// chunk is stale
    StaleChunk {
        supplied_version: u32,
        latest_version: u32,
    },
    /// no such slot
    NoSuchSlot(QualifiedContractIdentifier, u32),
    /// no such DB
    NoSuchStackerDB(QualifiedContractIdentifier),
    /// stacker DB exists
    StackerDBExists(QualifiedContractIdentifier),
    /// slot signer is wrong
    BadSlotSigner(StacksAddress, u32),
    /// too many writes to a slot
    TooManySlotWrites {
        supplied_version: u32,
        max_writes: u32,
    },
    /// too frequent writes to a slot
    TooFrequentSlotWrites(u64),
    /// Invalid control smart contract for a Stacker DB
    InvalidStackerDBContract(QualifiedContractIdentifier, String),
    /// state machine step took too long
    StepTimeout,
    /// stacker DB chunk is too big
    StackerDBChunkTooBig(usize),
    /// HTTP error
    Http(HttpErr),
    /// Invalid state machine state reached
    InvalidState,
    /// Waiting for DNS resolution
    WaitingForDNS,
}

impl From<libstackerdb_error> for Error {
    fn from(e: libstackerdb_error) -> Self {
        match e {
            libstackerdb_error::SigningError(s) => Error::SigningError(s),
            libstackerdb_error::VerifyingError(s) => Error::VerifyingError(s),
        }
    }
}

impl From<codec_error> for Error {
    fn from(e: codec_error) -> Self {
        match e {
            codec_error::SerializeError(s) => Error::SerializeError(s),
            codec_error::ReadError(e) => Error::ReadError(e),
            codec_error::DeserializeError(s) => Error::DeserializeError(s),
            codec_error::WriteError(e) => Error::WriteError(e),
            codec_error::UnderflowError(s) => Error::UnderflowError(s),
            codec_error::OverflowError(s) => Error::OverflowError(s),
            codec_error::ArrayTooLong => Error::ArrayTooLong,
            codec_error::SigningError(s) => Error::SigningError(s),
            codec_error::GenericError(_) => Error::InvalidMessage,
        }
    }
}

impl From<HttpErr> for Error {
    fn from(e: HttpErr) -> Error {
        Error::Http(e)
    }
}

impl From<AddrError> for Error {
    fn from(e: AddrError) -> Error {
        match e {
            AddrError::DecodeError(s) => Error::DeserializeError(s),
        }
    }
}

impl fmt::Display for Error {
    fn fmt(&self, f: &mut fmt::Formatter) -> fmt::Result {
        match self {
            Error::SerializeError(ref s) => fmt::Display::fmt(s, f),
            Error::DeserializeError(ref s) => fmt::Display::fmt(s, f),
            Error::ReadError(ref io) => fmt::Display::fmt(io, f),
            Error::WriteError(ref io) => fmt::Display::fmt(io, f),
            Error::UnderflowError(ref s) => fmt::Display::fmt(s, f),
            Error::OverflowError(ref s) => fmt::Display::fmt(s, f),
            Error::WrongProtocolFamily => write!(f, "Improper use of protocol family"),
            Error::ArrayTooLong => write!(f, "Array too long"),
            Error::RecvTimeout => write!(f, "Packet receive timeout"),
            Error::SigningError(ref s) => fmt::Display::fmt(s, f),
            Error::VerifyingError(ref s) => fmt::Display::fmt(s, f),
            Error::TemporarilyDrained => {
                write!(f, "Temporarily out of bytes to read; try again later")
            }
            Error::PermanentlyDrained => write!(f, "Out of bytes to read"),
            Error::FilesystemError => write!(f, "Disk I/O error"),
            Error::DBError(ref e) => fmt::Display::fmt(e, f),
            Error::SocketMutexPoisoned => write!(f, "socket mutex was poisoned"),
            Error::SocketNotConnectedToPeer => write!(f, "not connected to peer"),
            Error::ConnectionBroken => write!(f, "connection to peer node is broken"),
            Error::ConnectionError => write!(f, "connection to peer could not be (re-)established"),
            Error::OutboxOverflow => write!(f, "too many outgoing messages queued"),
            Error::InboxOverflow => write!(f, "too many messages pending"),
            Error::SendError(ref s) => fmt::Display::fmt(s, f),
            Error::RecvError(ref s) => fmt::Display::fmt(s, f),
            Error::InvalidMessage => write!(f, "invalid message (malformed or bad signature)"),
            Error::InvalidHandle => write!(f, "invalid network handle"),
            Error::FullHandle => write!(f, "network handle is full and needs to be drained"),
            Error::InvalidHandshake => write!(f, "invalid handshake from remote peer"),
            Error::StaleNeighbor => write!(f, "neighbor is too far behind the chain tip"),
            Error::NoSuchNeighbor => write!(f, "no such neighbor"),
            Error::BindError => write!(f, "Failed to bind to the given address"),
            Error::PollError => write!(f, "Failed to poll"),
            Error::AcceptError => write!(f, "Failed to accept connection"),
            Error::RegisterError => write!(f, "Failed to register socket with poller"),
            Error::SocketError => write!(f, "Socket error"),
            Error::NotConnected => write!(f, "Not connected to peer network"),
            Error::PeerNotConnected => write!(f, "Remote peer is not connected to us"),
            Error::TooManyPeers => write!(f, "Too many peer connections open"),
            Error::AlreadyConnected(ref _id, ref _nk) => write!(f, "Peer already connected"),
            Error::InProgress => write!(f, "Message already in progress"),
            Error::Denied => write!(f, "Peer is denied"),
            Error::NoDataUrl => write!(f, "No data URL available"),
            Error::PeerThrottled => write!(f, "Peer is transmitting too fast"),
            Error::LookupError(ref s) => fmt::Display::fmt(s, f),
            Error::ChainstateError(ref s) => fmt::Display::fmt(s, f),
            Error::ClarityError(ref e) => fmt::Display::fmt(e, f),
            Error::MARFError(ref e) => fmt::Display::fmt(e, f),
            Error::CoordinatorClosed => write!(f, "Coordinator hung up"),
            Error::StaleView => write!(f, "State view is stale"),
            Error::ConnectionCycle => write!(f, "Tried to connect to myself"),
            Error::NotFoundError => write!(f, "Requested data not found"),
            Error::Transient(ref s) => write!(f, "Transient network error: {}", s),
            Error::ExpectedEndOfStream => write!(f, "Expected end-of-stream"),
            Error::BurnchainError(ref e) => fmt::Display::fmt(e, f),
            Error::StaleChunk {
                supplied_version,
                latest_version,
            } => {
                write!(
                    f,
                    "Stale DB chunk (supplied={},latest={})",
                    supplied_version, latest_version
                )
            }
            Error::NoSuchSlot(ref addr, ref slot_id) => {
                write!(f, "No such DB slot ({},{})", addr, slot_id)
            }
            Error::NoSuchStackerDB(ref addr) => {
                write!(f, "No such StackerDB {}", addr)
            }
            Error::StackerDBExists(ref addr) => {
                write!(f, "StackerDB already exists: {}", addr)
            }
            Error::BadSlotSigner(ref addr, ref slot_id) => {
                write!(f, "Bad DB slot signer ({},{})", addr, slot_id)
            }
            Error::TooManySlotWrites {
                supplied_version,
                max_writes,
            } => {
                write!(
                    f,
                    "Too many slot writes (max={},given={})",
                    max_writes, supplied_version
                )
            }
            Error::TooFrequentSlotWrites(ref deadline) => {
                write!(f, "Too frequent slot writes (deadline={})", deadline)
            }
            Error::InvalidStackerDBContract(ref contract_id, ref reason) => {
                write!(
                    f,
                    "Invalid StackerDB control smart contract {}: {}",
                    contract_id, reason
                )
            }
            Error::StepTimeout => write!(f, "State-machine step took too long"),
            Error::StackerDBChunkTooBig(ref sz) => {
                write!(f, "StackerDB chunk size is too big ({})", sz)
            }
            Error::Http(e) => fmt::Display::fmt(&e, f),
            Error::InvalidState => write!(f, "Invalid state-machine state reached"),
            Error::WaitingForDNS => write!(f, "Waiting for DNS resolution"),
        }
    }
}

impl error::Error for Error {
    fn cause(&self) -> Option<&dyn error::Error> {
        match *self {
            Error::SerializeError(ref _s) => None,
            Error::ReadError(ref io) => Some(io),
            Error::DeserializeError(ref _s) => None,
            Error::WriteError(ref io) => Some(io),
            Error::UnderflowError(ref _s) => None,
            Error::OverflowError(ref _s) => None,
            Error::WrongProtocolFamily => None,
            Error::ArrayTooLong => None,
            Error::RecvTimeout => None,
            Error::SigningError(ref _s) => None,
            Error::VerifyingError(ref _s) => None,
            Error::TemporarilyDrained => None,
            Error::PermanentlyDrained => None,
            Error::FilesystemError => None,
            Error::DBError(ref e) => Some(e),
            Error::SocketMutexPoisoned => None,
            Error::SocketNotConnectedToPeer => None,
            Error::ConnectionBroken => None,
            Error::ConnectionError => None,
            Error::OutboxOverflow => None,
            Error::InboxOverflow => None,
            Error::SendError(ref _s) => None,
            Error::RecvError(ref _s) => None,
            Error::InvalidMessage => None,
            Error::InvalidHandle => None,
            Error::FullHandle => None,
            Error::InvalidHandshake => None,
            Error::StaleNeighbor => None,
            Error::NoSuchNeighbor => None,
            Error::BindError => None,
            Error::PollError => None,
            Error::AcceptError => None,
            Error::RegisterError => None,
            Error::SocketError => None,
            Error::NotConnected => None,
            Error::PeerNotConnected => None,
            Error::TooManyPeers => None,
            Error::AlreadyConnected(ref _id, ref _nk) => None,
            Error::InProgress => None,
            Error::Denied => None,
            Error::NoDataUrl => None,
            Error::PeerThrottled => None,
            Error::LookupError(ref _s) => None,
            Error::ChainstateError(ref _s) => None,
            Error::ClarityError(ref e) => Some(e),
            Error::MARFError(ref e) => Some(e),
            Error::CoordinatorClosed => None,
            Error::StaleView => None,
            Error::ConnectionCycle => None,
            Error::NotFoundError => None,
            Error::Transient(ref _s) => None,
            Error::ExpectedEndOfStream => None,
            Error::BurnchainError(ref e) => Some(e),
            Error::StaleChunk { .. } => None,
            Error::NoSuchSlot(..) => None,
            Error::NoSuchStackerDB(..) => None,
            Error::StackerDBExists(..) => None,
            Error::BadSlotSigner(..) => None,
            Error::TooManySlotWrites { .. } => None,
            Error::TooFrequentSlotWrites(..) => None,
            Error::InvalidStackerDBContract(..) => None,
            Error::StepTimeout => None,
            Error::StackerDBChunkTooBig(..) => None,
            Error::Http(ref e) => Some(e),
            Error::InvalidState => None,
            Error::WaitingForDNS => None,
        }
    }
}

impl From<chain_error> for Error {
    fn from(e: chain_error) -> Error {
        match e {
            chain_error::InvalidStacksBlock(s) => {
                Error::ChainstateError(format!("Invalid stacks block: {}", s))
            }
            chain_error::InvalidStacksMicroblock(msg, hash) => {
                Error::ChainstateError(format!("Invalid stacks microblock {:?}: {}", hash, msg))
            }
            chain_error::InvalidStacksTransaction(s, _) => {
                Error::ChainstateError(format!("Invalid stacks transaction: {}", s))
            }
            chain_error::PostConditionFailed(s) => {
                Error::ChainstateError(format!("Postcondition failed: {}", s))
            }
            chain_error::ClarityError(e) => Error::ClarityError(e),
            chain_error::DBError(e) => Error::DBError(e),
            chain_error::NetError(e) => e,
            chain_error::MARFError(e) => Error::MARFError(e),
            chain_error::ReadError(e) => Error::ReadError(e),
            chain_error::WriteError(e) => Error::WriteError(e),
            _ => Error::ChainstateError(format!("Stacks chainstate error: {:?}", &e)),
        }
    }
}

impl From<db_error> for Error {
    fn from(e: db_error) -> Error {
        Error::DBError(e)
    }
}

impl From<rusqlite::Error> for Error {
    fn from(e: rusqlite::Error) -> Error {
        Error::DBError(db_error::SqliteError(e))
    }
}

impl From<burnchain_error> for Error {
    fn from(e: burnchain_error) -> Self {
        Error::BurnchainError(e)
    }
}

impl From<clarity_error> for Error {
    fn from(e: clarity_error) -> Self {
        Error::ClarityError(e)
    }
}

impl From<InterpreterError> for Error {
    fn from(e: InterpreterError) -> Self {
        Error::ClarityError(e.into())
    }
}

#[cfg(test)]
impl PartialEq for Error {
    /// (make I/O errors comparable for testing purposes)
    fn eq(&self, other: &Self) -> bool {
        let s1 = format!("{:?}", self);
        let s2 = format!("{:?}", other);
        s1 == s2
    }
}

/// Extension trait for PeerHost to decode it from a UrlString
pub trait PeerHostExtensions {
    fn try_from_url(url_str: &UrlString) -> Option<PeerHost>;
}

impl PeerHostExtensions for PeerHost {
    fn try_from_url(url_str: &UrlString) -> Option<PeerHost> {
        let url = match url_str.parse_to_block_url() {
            Ok(url) => url,
            Err(_e) => {
                return None;
            }
        };

        let port = match url.port_or_known_default() {
            Some(port) => port,
            None => {
                return None;
            }
        };

        match url.host() {
            Some(url::Host::Domain(name)) => Some(PeerHost::DNS(name.to_string(), port)),
            Some(url::Host::Ipv4(addr)) => Some(PeerHost::from_socketaddr(&SocketAddr::new(
                IpAddr::V4(addr),
                port,
            ))),
            Some(url::Host::Ipv6(addr)) => Some(PeerHost::from_socketaddr(&SocketAddr::new(
                IpAddr::V6(addr),
                port,
            ))),
            None => None,
        }
    }
}

/// Runtime arguments to an RPC handler
#[derive(Default)]
pub struct RPCHandlerArgs<'a> {
    /// What height at which this node will terminate (testnet only)
    pub exit_at_block_height: Option<u64>,
    /// What's the hash of the genesis chainstate?
    pub genesis_chainstate_hash: Sha256Sum,
    /// event observer for the mempool
    pub event_observer: Option<&'a dyn MemPoolEventDispatcher>,
    /// tx runtime cost estimator
    pub cost_estimator: Option<&'a dyn CostEstimator>,
    /// tx fee estimator
    pub fee_estimator: Option<&'a dyn FeeEstimator>,
    /// tx runtime cost metric
    pub cost_metric: Option<&'a dyn CostMetric>,
}

impl<'a> RPCHandlerArgs<'a> {
    pub fn get_estimators_ref(
        &self,
    ) -> Option<(&dyn CostEstimator, &dyn FeeEstimator, &dyn CostMetric)> {
        match (self.cost_estimator, self.fee_estimator, self.cost_metric) {
            (Some(a), Some(b), Some(c)) => Some((a, b, c)),
            _ => None,
        }
    }
}

/// Wrapper around Stacks chainstate data that an HTTP request handler might need
pub struct StacksNodeState<'a> {
    inner_network: Option<&'a mut PeerNetwork>,
    inner_sortdb: Option<&'a SortitionDB>,
    inner_chainstate: Option<&'a mut StacksChainState>,
    inner_mempool: Option<&'a mut MemPoolDB>,
    inner_rpc_args: Option<&'a RPCHandlerArgs<'a>>,
    relay_message: Option<StacksMessageType>,
}

impl<'a> StacksNodeState<'a> {
    pub fn new(
        inner_network: &'a mut PeerNetwork,
        inner_sortdb: &'a SortitionDB,
        inner_chainstate: &'a mut StacksChainState,
        inner_mempool: &'a mut MemPoolDB,
        inner_rpc_args: &'a RPCHandlerArgs<'a>,
    ) -> StacksNodeState<'a> {
        StacksNodeState {
            inner_network: Some(inner_network),
            inner_sortdb: Some(inner_sortdb),
            inner_chainstate: Some(inner_chainstate),
            inner_mempool: Some(inner_mempool),
            inner_rpc_args: Some(inner_rpc_args),
            relay_message: None,
        }
    }

    /// Run func() with the inner state
    pub fn with_node_state<F, R>(&mut self, func: F) -> R
    where
        F: FnOnce(
            &mut PeerNetwork,
            &SortitionDB,
            &mut StacksChainState,
            &mut MemPoolDB,
            &RPCHandlerArgs<'a>,
        ) -> R,
    {
        let network = self
            .inner_network
            .take()
            .expect("FATAL: network not restored");
        let sortdb = self
            .inner_sortdb
            .take()
            .expect("FATAL: sortdb not restored");
        let chainstate = self
            .inner_chainstate
            .take()
            .expect("FATAL: chainstate not restored");
        let mempool = self
            .inner_mempool
            .take()
            .expect("FATAL: mempool not restored");
        let rpc_args = self
            .inner_rpc_args
            .take()
            .expect("FATAL: rpc args not restored");

        let res = func(network, sortdb, chainstate, mempool, rpc_args);

        self.inner_network = Some(network);
        self.inner_sortdb = Some(sortdb);
        self.inner_chainstate = Some(chainstate);
        self.inner_mempool = Some(mempool);
        self.inner_rpc_args = Some(rpc_args);

        res
    }

    pub fn canonical_stacks_tip_height(&mut self) -> u32 {
        self.with_node_state(|network, _, _, _, _| {
            network.burnchain_tip.canonical_stacks_tip_height as u32
        })
    }

    pub fn set_relay_message(&mut self, msg: StacksMessageType) {
        self.relay_message = Some(msg);
    }

    pub fn take_relay_message(&mut self) -> Option<StacksMessageType> {
        self.relay_message.take()
    }

    /// Load up the canonical Stacks chain tip.  Note that this is subject to both burn chain block
    /// Stacks block availability -- different nodes with different partial replicas of the Stacks chain state
    /// will return different values here.
    ///
    /// # Warn
    /// - There is a potential race condition. If this function is loading the latest unconfirmed
    /// tip, that tip may get invalidated by the time it is used in `maybe_read_only_clarity_tx`,
    /// which is used to load clarity state at a particular tip (which would lead to a 404 error).
    /// If this race condition occurs frequently, we can modify `maybe_read_only_clarity_tx` to
    /// re-load the unconfirmed chain tip. Refer to issue #2997.
    ///
    /// # Inputs
    /// - `tip_req` is given by the HTTP request as the optional query parameter for the chain tip
    /// hash.  It will be UseLatestAnchoredTip if there was no parameter given. If it is set to
    /// `latest`, the parameter will be set to UseLatestUnconfirmedTip.
    ///
    /// Returns the requested chain tip on success.
    /// If the chain tip could not be found, then it returns Err(HttpNotFound)
    /// If there was an error querying the DB, then it returns Err(HttpServerError)
    pub fn load_stacks_chain_tip(
        &mut self,
        preamble: &HttpRequestPreamble,
        contents: &HttpRequestContents,
    ) -> Result<StacksBlockId, StacksHttpResponse> {
        self.with_node_state(|_network, sortdb, chainstate, _mempool, _rpc_args| {
            let tip_req = contents.tip_request();
            match tip_req {
                TipRequest::UseLatestUnconfirmedTip => {
                    let unconfirmed_chain_tip_opt = match &mut chainstate.unconfirmed_state {
                        Some(unconfirmed_state) => {
                            match unconfirmed_state.get_unconfirmed_state_if_exists() {
                                Ok(res) => res,
                                Err(msg) => {
                                    return Err(StacksHttpResponse::new_error(
                                        preamble,
                                        &HttpNotFound::new(format!("No unconfirmed tip: {}", &msg)),
                                    ));
                                }
                            }
                        }
                        None => None,
                    };

                    if let Some(unconfirmed_chain_tip) = unconfirmed_chain_tip_opt {
                        Ok(unconfirmed_chain_tip)
                    } else {
                        match NakamotoChainState::get_canonical_block_header(
                            chainstate.db(),
                            sortdb,
                        ) {
                            Ok(Some(tip)) => Ok(StacksBlockId::new(
                                &tip.consensus_hash,
                                &tip.anchored_header.block_hash(),
                            )),
                            Ok(None) => {
                                return Err(StacksHttpResponse::new_error(
                                    preamble,
                                    &HttpNotFound::new("No such confirmed tip".to_string()),
                                ));
                            }
                            Err(e) => {
                                return Err(StacksHttpResponse::new_error(
                                    preamble,
                                    &HttpServerError::new(format!(
                                        "Failed to load chain tip: {:?}",
                                        &e
                                    )),
                                ));
                            }
                        }
                    }
                }
                TipRequest::SpecificTip(tip) => Ok(tip.clone()),
                TipRequest::UseLatestAnchoredTip => {
                    match NakamotoChainState::get_canonical_block_header(chainstate.db(), sortdb) {
                        Ok(Some(tip)) => Ok(StacksBlockId::new(
                            &tip.consensus_hash,
                            &tip.anchored_header.block_hash(),
                        )),
                        Ok(None) => {
                            return Err(StacksHttpResponse::new_error(
                                preamble,
                                &HttpNotFound::new(
                                    "No stacks chain tip exists at this point in time.".to_string(),
                                ),
                            ));
                        }
                        Err(e) => {
                            return Err(StacksHttpResponse::new_error(
                                preamble,
                                &HttpServerError::new(format!(
                                    "Failed to load chain tip: {:?}",
                                    &e
                                )),
                            ));
                        }
                    }
                }
            }
        })
    }
}

pub const STACKS_PUBLIC_KEY_ENCODED_SIZE: u32 = 33;

/// P2P message preamble -- included in all p2p network messages
#[derive(Debug, Clone, PartialEq)]
pub struct Preamble {
    pub peer_version: u32,                           // software version
    pub network_id: u32,                             // mainnet, testnet, etc.
    pub seq: u32, // message sequence number -- pairs this message to a request
    pub burn_block_height: u64, // last-seen block height (at chain tip)
    pub burn_block_hash: BurnchainHeaderHash, // hash of the last-seen burn block
    pub burn_stable_block_height: u64, // latest stable block height (e.g. chain tip minus 7)
    pub burn_stable_block_hash: BurnchainHeaderHash, // latest stable burnchain header hash.
    pub additional_data: u32, // RESERVED; pointer to additional data (should be all 0's if not used)
    pub signature: MessageSignature, // signature from the peer that sent this
    pub payload_len: u32,     // length of the following payload, including relayers vector
}

/// Request for a block inventory or a list of blocks.
/// Aligned to a PoX reward cycle.
/// This struct is used only in Stacks 2.x for Stacks 2.x inventories
#[derive(Debug, Clone, PartialEq)]
pub struct GetBlocksInv {
    /// Consensus hash at thestart of the reward cycle
    pub consensus_hash: ConsensusHash,
    /// Number of sortitions to ask for. Can be up to the reward cycle length.
    pub num_blocks: u16,
}

/// A bit vector that describes which block and microblock data node has data for in a given burn
/// chain block range.  Sent in reply to a GetBlocksInv for Stacks 2.x block data.
#[derive(Debug, Clone, PartialEq)]
pub struct BlocksInvData {
    /// Number of bits in the block bit vector (not to exceed the reward cycle length)
    pub bitlen: u16,
    /// The block bitvector. block_bitvec[i] & (1 << j) != 0 means that this peer has the block for
    /// sortition 8*i + j.
    pub block_bitvec: Vec<u8>,
    /// The microblock bitvector. microblocks_bitvec[i] & (1 << j) != 0 means that this peer has
    /// the microblocks for sortition 8*i + j
    pub microblocks_bitvec: Vec<u8>,
}

/// Request for a tenure inventroy.
/// Aligned to a PoX reward cycle.
/// This struct is used only in Nakamoto, for Nakamoto inventories
#[derive(Debug, Clone, PartialEq)]
pub struct GetNakamotoInvData {
    /// Consensus hash at the start of the reward cycle
    pub consensus_hash: ConsensusHash,
}

/// A bit vector that describes Nakamoto tenure availability.  Sent in reply for GetBlocksInv for
/// Nakamoto block data.  The ith bit in `tenures` will be set if (1) there is a sortition in the
/// ith burnchain block in the requested reward cycle (note that 0 <= i < 2100 in production), and
/// (2) the remote node not only has the tenure blocks, but has processed them.
#[derive(Debug, Clone, PartialEq)]
pub struct NakamotoInvData {
    /// The tenure bitvector.  tenures[i] & (1 << j) != 0 means that this peer has all the blocks
    /// for the tenure which began in sortition 8*i + j.  There will never be more than 1 reward
    /// cycle's worth of bits here, and since the largest supported reward cycle is 2100 blocks
    /// long (i.e. mainnet),
    pub tenures: BitVec<2100>,
}

/// Request for a PoX bitvector range.
/// Requests bits for [start_reward_cycle, start_reward_cycle + num_anchor_blocks)
#[derive(Debug, Clone, PartialEq)]
pub struct GetPoxInv {
    pub consensus_hash: ConsensusHash,
    pub num_cycles: u16, // how many bits to expect
}

/// Response to a GetPoxInv request
#[derive(Debug, Clone, PartialEq)]
pub struct PoxInvData {
    pub bitlen: u16,         // number of bits represented
    pub pox_bitvec: Vec<u8>, // a bit will be '1' if the node knows for sure the status of its reward cycle's anchor block; 0 if not.
}

/// Stacks epoch 2.x pushed block
#[derive(Debug, Clone, PartialEq)]
pub struct BlocksDatum(pub ConsensusHash, pub StacksBlock);

/// Stacks epoch 2.x blocks pushed
#[derive(Debug, Clone, PartialEq)]
pub struct BlocksData {
    pub blocks: Vec<BlocksDatum>,
}

/// Nakamoto epoch 3.x blocks pushed.
/// No need for a separate NakamotoBlocksDatum struct, because the consensus hashes that place this
/// block into the block stream are already embedded within the header
#[derive(Debug, Clone, PartialEq)]
pub struct NakamotoBlocksData {
    pub blocks: Vec<NakamotoBlock>,
}

/// Microblocks pushed
#[derive(Debug, Clone, PartialEq)]
pub struct MicroblocksData {
    pub index_anchor_block: StacksBlockId,
    pub microblocks: Vec<StacksMicroblock>,
}

/// Block available hint
#[derive(Debug, Clone, PartialEq)]
pub struct BlocksAvailableData {
    pub available: Vec<(ConsensusHash, BurnchainHeaderHash)>,
}

/// A descriptor of a peer
#[derive(Clone, PartialEq, Eq, Hash, PartialOrd, Ord, Serialize, Deserialize)]
pub struct NeighborAddress {
    #[serde(rename = "ip")]
    pub addrbytes: PeerAddress,
    pub port: u16,
    pub public_key_hash: Hash160, // used as a hint; useful for when a node trusts another node to be honest about this
}

impl fmt::Display for NeighborAddress {
    fn fmt(&self, f: &mut fmt::Formatter) -> fmt::Result {
        write!(
            f,
            "{:?}://{:?}",
            &self.public_key_hash,
            &self.addrbytes.to_socketaddr(self.port)
        )
    }
}

impl fmt::Debug for NeighborAddress {
    fn fmt(&self, f: &mut fmt::Formatter) -> fmt::Result {
        write!(
            f,
            "{:?}://{:?}",
            &self.public_key_hash,
            &self.addrbytes.to_socketaddr(self.port)
        )
    }
}

impl NeighborAddress {
    pub fn clear_public_key(&mut self) -> () {
        self.public_key_hash = Hash160([0u8; 20]);
    }

    pub fn from_neighbor_key(nk: NeighborKey, pkh: Hash160) -> NeighborAddress {
        NeighborAddress {
            addrbytes: nk.addrbytes,
            port: nk.port,
            public_key_hash: pkh,
        }
    }

    pub fn to_socketaddr(&self) -> SocketAddr {
        self.addrbytes.to_socketaddr(self.port)
    }
}

/// A descriptor of a list of known peers
#[derive(Debug, Clone, PartialEq, Serialize, Deserialize)]
pub struct NeighborsData {
    pub neighbors: Vec<NeighborAddress>,
}

/// Handshake request -- this is the first message sent to a peer.
/// The remote peer will reply a HandshakeAccept with just a preamble
/// if the peer accepts.  Otherwise it will get a HandshakeReject with just
/// a preamble.
///
/// To keep peer knowledge fresh, nodes will send handshakes to each other
/// as heartbeat messages.
#[derive(Debug, Clone, PartialEq)]
pub struct HandshakeData {
    pub addrbytes: PeerAddress,
    pub port: u16,
    pub services: u16, // bit field representing services this node offers
    pub node_public_key: StacksPublicKeyBuffer,
    pub expire_block_height: u64, // burn block height after which this node's key will be revoked,
    pub data_url: UrlString,
}

#[repr(u8)]
pub enum ServiceFlags {
    RELAY = 0x01,
    RPC = 0x02,
    STACKERDB = 0x04,
}

#[derive(Debug, Clone, PartialEq)]
pub struct HandshakeAcceptData {
    pub handshake: HandshakeData, // this peer's handshake information
    pub heartbeat_interval: u32,  // hint as to how long this peer will remember you
}

#[derive(Debug, Clone, PartialEq)]
pub struct NackData {
    pub error_code: u32,
}
pub mod NackErrorCodes {
    pub const HandshakeRequired: u32 = 1;
    pub const NoSuchBurnchainBlock: u32 = 2;
    pub const Throttled: u32 = 3;
    pub const InvalidPoxFork: u32 = 4;
    pub const InvalidMessage: u32 = 5;
    pub const NoSuchDB: u32 = 6;
    pub const StaleVersion: u32 = 7;
    pub const StaleView: u32 = 8;
}

#[derive(Debug, Clone, PartialEq)]
pub struct PingData {
    pub nonce: u32,
}

#[derive(Debug, Clone, PartialEq)]
pub struct PongData {
    pub nonce: u32,
}

#[derive(Debug, Clone, PartialEq)]
pub struct NatPunchData {
    pub addrbytes: PeerAddress,
    pub port: u16,
    pub nonce: u32,
}

/// Inform the remote peer of (a page of) the list of stacker DB contracts this node supports
#[derive(Debug, Clone, PartialEq)]
pub struct StackerDBHandshakeData {
    /// current reward cycle consensus hash (i.e. the consensus hash of the Stacks tip in the
    /// current reward cycle, which commits to both the Stacks block tip and the underlying PoX
    /// history).
    pub rc_consensus_hash: ConsensusHash,
    /// list of smart contracts that we index.
    /// there can be as many as 256 entries.
    pub smart_contracts: Vec<QualifiedContractIdentifier>,
}

/// Request for a chunk inventory
#[derive(Debug, Clone, PartialEq)]
pub struct StackerDBGetChunkInvData {
    /// smart contract being used to determine chunk quantity and order
    pub contract_id: QualifiedContractIdentifier,
    /// consensus hash of the Stacks chain tip in this reward cycle
    pub rc_consensus_hash: ConsensusHash,
}

/// Inventory bitvector for chunks this node contains
#[derive(Debug, Clone, PartialEq)]
pub struct StackerDBChunkInvData {
    /// version vector of chunks available.
    /// The max-length is a protocol constant.
    pub slot_versions: Vec<u32>,
    /// number of outbound replicas the sender is connected to
    pub num_outbound_replicas: u32,
}

/// Request for a stacker DB chunk.
#[derive(Debug, Clone, PartialEq)]
pub struct StackerDBGetChunkData {
    /// smart contract being used to determine slot quantity and order
    pub contract_id: QualifiedContractIdentifier,
    /// consensus hash of the Stacks chain tip in this reward cycle
    pub rc_consensus_hash: ConsensusHash,
    /// slot ID
    pub slot_id: u32,
    /// last-seen slot version
    pub slot_version: u32,
}

/// Stacker DB chunk push
#[derive(Debug, Clone, PartialEq)]
pub struct StackerDBPushChunkData {
    /// smart contract being used to determine chunk quantity and order
    pub contract_id: QualifiedContractIdentifier,
    /// consensus hash of the Stacks chain tip in this reward cycle
    pub rc_consensus_hash: ConsensusHash,
    /// the pushed chunk
    pub chunk_data: StackerDBChunkData,
}

#[derive(Debug, Clone, PartialEq, Eq, Hash)]
pub struct RelayData {
    pub peer: NeighborAddress,
    pub seq: u32,
}

/// All P2P message types
#[derive(Debug, Clone, PartialEq)]
pub enum StacksMessageType {
    Handshake(HandshakeData),
    HandshakeAccept(HandshakeAcceptData),
    HandshakeReject,
    GetNeighbors,
    Neighbors(NeighborsData),
    GetBlocksInv(GetBlocksInv),
    BlocksInv(BlocksInvData),
    GetPoxInv(GetPoxInv),
    PoxInv(PoxInvData),
    BlocksAvailable(BlocksAvailableData),
    MicroblocksAvailable(BlocksAvailableData),
    Blocks(BlocksData),
    Microblocks(MicroblocksData),
    Transaction(StacksTransaction),
    Nack(NackData),
    Ping(PingData),
    Pong(PongData),
    NatPunchRequest(u32),
    NatPunchReply(NatPunchData),
    // stacker DB
    StackerDBHandshakeAccept(HandshakeAcceptData, StackerDBHandshakeData),
    StackerDBGetChunkInv(StackerDBGetChunkInvData),
    StackerDBChunkInv(StackerDBChunkInvData),
    StackerDBGetChunk(StackerDBGetChunkData),
    StackerDBChunk(StackerDBChunkData),
    StackerDBPushChunk(StackerDBPushChunkData),
    // Nakamoto-specific
    GetNakamotoInv(GetNakamotoInvData),
    NakamotoInv(NakamotoInvData),
    NakamotoBlocks(NakamotoBlocksData),
}

#[derive(Debug, Clone, Copy, PartialEq, Eq, Hash)]
#[repr(u8)]
pub enum StacksMessageID {
    Handshake = 0,
    HandshakeAccept = 1,
    HandshakeReject = 2,
    GetNeighbors = 3,
    Neighbors = 4,
    GetBlocksInv = 5,
    BlocksInv = 6,
    GetPoxInv = 7,
    PoxInv = 8,
    BlocksAvailable = 9,
    MicroblocksAvailable = 10,
    Blocks = 11,
    Microblocks = 12,
    Transaction = 13,
    Nack = 14,
    Ping = 15,
    Pong = 16,
    NatPunchRequest = 17,
    NatPunchReply = 18,
    // stackerdb
    StackerDBHandshakeAccept = 19,
    StackerDBGetChunkInv = 21,
    StackerDBChunkInv = 22,
    StackerDBGetChunk = 23,
    StackerDBChunk = 24,
    StackerDBPushChunk = 25,
    // nakamoto
    GetNakamotoInv = 26,
    NakamotoInv = 27,
    NakamotoBlocks = 28,
    // reserved
    Reserved = 255,
}

/// Message type for all P2P Stacks network messages
#[derive(Debug, Clone, PartialEq)]
pub struct StacksMessage {
    pub preamble: Preamble,
    pub relayers: Vec<RelayData>,
    pub payload: StacksMessageType,
}

/// Network messages implement this to have multiple messages in flight.
pub trait MessageSequence {
    fn request_id(&self) -> u32;
    fn get_message_name(&self) -> &'static str;
}

pub trait ProtocolFamily {
    type Preamble: StacksMessageCodec + Send + Sync + Clone + PartialEq + std::fmt::Debug;
    type Message: MessageSequence + Send + Sync + Clone + PartialEq + std::fmt::Debug;

    /// Return the maximum possible length of the serialized Preamble type
    fn preamble_size_hint(&mut self) -> usize;

    /// Determine how long the message payload will be, given the Preamble (may return None if the
    /// payload length cannot be determined solely by the Preamble).
    fn payload_len(&mut self, preamble: &Self::Preamble) -> Option<usize>;

    /// Given a byte buffer of a length at last that of the value returned by preamble_size_hint,
    /// parse a Preamble and return both the Preamble and the number of bytes actually consumed by it.
    fn read_preamble(&mut self, buf: &[u8]) -> Result<(Self::Preamble, usize), Error>;

    /// Given a preamble and a byte buffer, parse out a message and return both the message and the
    /// number of bytes actually consumed by it.  Only used if the message is _not_ streamed.  The
    /// buf slice is guaranteed to have at least `payload_len()` bytes if `payload_len()` returns
    /// Some(...).
    fn read_payload(
        &mut self,
        preamble: &Self::Preamble,
        buf: &[u8],
    ) -> Result<(Self::Message, usize), Error>;

    /// Given a preamble and a Read, attempt to stream a message.  This will be called if
    /// `payload_len()` returns None.  This method will be repeatedly called with new data until a
    /// message can be obtained; therefore, the ProtocolFamily implementation will need to do its
    /// own bufferring and state-tracking.
    fn stream_payload<R: Read>(
        &mut self,
        preamble: &Self::Preamble,
        fd: &mut R,
    ) -> Result<(Option<(Self::Message, usize)>, usize), Error>;

    /// Given a public key, a preamble, and the yet-to-be-parsed message bytes, verify the message
    /// authenticity.  Not all protocols need to do this.
    fn verify_payload_bytes(
        &mut self,
        key: &StacksPublicKey,
        preamble: &Self::Preamble,
        bytes: &[u8],
    ) -> Result<(), Error>;

    /// Given a Write and a Message, write it out.  This method is also responsible for generating
    /// and writing out a Preamble for its Message.
    fn write_message<W: Write>(&mut self, fd: &mut W, message: &Self::Message)
        -> Result<(), Error>;
}

// these implement the ProtocolFamily trait
#[derive(Debug, Clone, PartialEq)]
pub struct StacksP2P {}

// an array in our protocol can't exceed this many items
pub const ARRAY_MAX_LEN: u32 = u32::MAX;

// maximum number of neighbors in a NeighborsData
pub const MAX_NEIGHBORS_DATA_LEN: u32 = 128;

// number of peers to relay to, depending on outbound or inbound
pub const MAX_BROADCAST_OUTBOUND_RECEIVERS: usize = 8;
pub const MAX_BROADCAST_INBOUND_RECEIVERS: usize = 16;

// maximum number of blocks that can be announced as available
pub const BLOCKS_AVAILABLE_MAX_LEN: u32 = 32;

// maximum number of PoX reward cycles we can ask about
#[cfg(not(test))]
pub const GETPOXINV_MAX_BITLEN: u64 = 4096;
#[cfg(test)]
pub const GETPOXINV_MAX_BITLEN: u64 = 8;

// maximum number of Stacks epoch2.x blocks that can be pushed at once (even if the entire message is undersized).
// This bound is needed since it bounds the amount of I/O a peer can be asked to do to validate the
// message.
pub const BLOCKS_PUSHED_MAX: u32 = 32;

// maximum number of Nakamoto blocks that can be pushed at once (even if the entire message is undersized).
// This bound is needed since it bounds the amount of I/O a peer can be asked to do to validate the
// message.
pub const NAKAMOTO_BLOCKS_PUSHED_MAX: u32 = 32;

/// neighbor identifier
#[derive(Clone, Eq, PartialOrd, Ord)]
pub struct NeighborKey {
    pub peer_version: u32,
    pub network_id: u32,
    pub addrbytes: PeerAddress,
    pub port: u16,
}

impl Hash for NeighborKey {
    fn hash<H: Hasher>(&self, state: &mut H) {
        // ignores peer version and network ID -- we don't accept or deal with messages that have
        // incompatible versions or network IDs in the first place
        let peer_major_version = self.peer_version & 0xff000000;
        peer_major_version.hash(state);
        self.addrbytes.hash(state);
        self.port.hash(state);
    }
}

impl PartialEq for NeighborKey {
    fn eq(&self, other: &NeighborKey) -> bool {
        // only check major version byte in peer_version
        self.network_id == other.network_id
            && (self.peer_version & 0xff000000) == (other.peer_version & 0xff000000)
            && self.addrbytes == other.addrbytes
            && self.port == other.port
    }
}

impl fmt::Display for NeighborKey {
    fn fmt(&self, f: &mut fmt::Formatter) -> fmt::Result {
        let peer_version_str = if self.peer_version > 0 {
            format!("{:08x}", self.peer_version)
        } else {
            "UNKNOWN".to_string()
        };
        let network_id_str = if self.network_id > 0 {
            format!("{:08x}", self.network_id)
        } else {
            "UNKNOWN".to_string()
        };
        write!(
            f,
            "{}+{}://{:?}",
            peer_version_str,
            network_id_str,
            &self.addrbytes.to_socketaddr(self.port)
        )
    }
}

impl fmt::Debug for NeighborKey {
    fn fmt(&self, f: &mut fmt::Formatter) -> fmt::Result {
        fmt::Display::fmt(self, f)
    }
}

impl NeighborKey {
    pub fn empty() -> NeighborKey {
        NeighborKey {
            peer_version: 0,
            network_id: 0,
            addrbytes: PeerAddress([0u8; 16]),
            port: 0,
        }
    }

    pub fn from_neighbor_address(
        peer_version: u32,
        network_id: u32,
        na: &NeighborAddress,
    ) -> NeighborKey {
        NeighborKey {
            peer_version: peer_version,
            network_id: network_id,
            addrbytes: na.addrbytes.clone(),
            port: na.port,
        }
    }

    pub fn to_socketaddr(&self) -> SocketAddr {
        self.addrbytes.to_socketaddr(self.port)
    }
}

/// Entry in the neighbor set
#[derive(Debug, Clone)]
pub struct Neighbor {
    pub addr: NeighborKey,

    // fields below this can change at runtime
    pub public_key: Secp256k1PublicKey,
    pub expire_block: u64,
    pub last_contact_time: u64, // time when we last authenticated with this peer via a Handshake

    pub allowed: i64, // allow deadline (negative == "forever")
    pub denied: i64,  // deny deadline (negative == "forever")

    pub asn: u32, // AS number
    pub org: u32, // organization identifier

    pub in_degree: u32,  // number of peers who list this peer as a neighbor
    pub out_degree: u32, // number of neighbors this peer has
}

impl PartialEq for Neighbor {
    /// Neighbor equality is based on having the same address and public key.
    /// Everything else can change at runtime
    fn eq(&self, other: &Neighbor) -> bool {
        self.addr == other.addr && self.public_key == other.public_key
    }
}

impl Neighbor {
    pub fn is_allowed(&self) -> bool {
        let now = get_epoch_time_secs();
        (self.allowed < 0 || (self.allowed as u64) > now)
            && !(self.denied < 0 || (self.denied as u64) > now)
    }

    pub fn is_always_allowed(&self) -> bool {
        self.allowed < 0
    }

    pub fn is_denied(&self) -> bool {
        let now = get_epoch_time_secs();
        !(self.allowed < 0 || (self.allowed as u64) > now)
            && (self.denied < 0 || (self.denied as u64) > now)
    }
}

impl fmt::Display for Neighbor {
    fn fmt(&self, f: &mut fmt::Formatter) -> fmt::Result {
        write!(f, "{}@{}", self.public_key.to_hex(), self.addr)
    }
}

pub const NUM_NEIGHBORS: usize = 32;

// maximum number of unconfirmed microblocks can get streamed to us
pub const MAX_MICROBLOCKS_UNCONFIRMED: usize = 1024;

// maximum number of block headers we'll get streamed to us
pub const MAX_HEADERS: usize = 2100;

// how long a peer will be denied for if it misbehaves
#[cfg(test)]
pub const DENY_BAN_DURATION: u64 = 30; // seconds
#[cfg(not(test))]
pub const DENY_BAN_DURATION: u64 = 86400; // seconds (1 day)

pub const DENY_MIN_BAN_DURATION: u64 = 2;

/// Result of doing network work
#[derive(Clone)]
pub struct NetworkResult {
    /// PoX ID as it was when we begin downloading blocks (set if we have downloaded new blocks)
    pub download_pox_id: Option<PoxId>,
    /// Network messages we received but did not handle
    pub unhandled_messages: HashMap<NeighborKey, Vec<StacksMessage>>,
    /// Stacks 2.x blocks we downloaded, and time taken
    pub blocks: Vec<(ConsensusHash, StacksBlock, u64)>,
    /// Stacks 2.x confiremd microblocks we downloaded, and time taken
    pub confirmed_microblocks: Vec<(ConsensusHash, Vec<StacksMicroblock>, u64)>,
    /// Nakamoto blocks we downloaded
    pub nakamoto_blocks: HashMap<StacksBlockId, NakamotoBlock>,
    /// all transactions pushed to us and their message relay hints
    pub pushed_transactions: HashMap<NeighborKey, Vec<(Vec<RelayData>, StacksTransaction)>>,
    /// all Stacks 2.x blocks pushed to us
    pub pushed_blocks: HashMap<NeighborKey, Vec<BlocksData>>,
    /// all Stacks 2.x microblocks pushed to us, and the relay hints from the message
    pub pushed_microblocks: HashMap<NeighborKey, Vec<(Vec<RelayData>, MicroblocksData)>>,
    /// all Stacks 3.x blocks pushed to us
    pub pushed_nakamoto_blocks: HashMap<NeighborKey, Vec<(Vec<RelayData>, NakamotoBlocksData)>>,
    /// transactions sent to us by the http server
    pub uploaded_transactions: Vec<StacksTransaction>,
    /// blocks sent to us via the http server
    pub uploaded_blocks: Vec<BlocksData>,
    /// microblocks sent to us by the http server
    pub uploaded_microblocks: Vec<MicroblocksData>,
    /// chunks we received from the HTTP server
    pub uploaded_stackerdb_chunks: Vec<StackerDBPushChunkData>,
    /// Atlas attachments we obtained
    pub attachments: Vec<(AttachmentInstance, Attachment)>,
    /// transactions we downloaded via a mempool sync
    pub synced_transactions: Vec<StacksTransaction>,
    /// chunks for stacker DBs we downloaded
    pub stacker_db_sync_results: Vec<StackerDBSyncResult>,
    /// Number of times the network state machine has completed one pass
    pub num_state_machine_passes: u64,
    /// Number of times the Stacks 2.x inventory synchronization has completed one pass
    pub num_inv_sync_passes: u64,
    /// Number of times the Stacks 2.x block downloader has completed one pass
    pub num_download_passes: u64,
    /// Number of connected peers
    pub num_connected_peers: usize,
    /// The observed burnchain height
    pub burn_height: u64,
    /// The consensus hash of the burnchain tip (prefixed `rc_` for historical reasons)
    pub rc_consensus_hash: ConsensusHash,
    /// The current StackerDB configs
    pub stacker_db_configs: HashMap<QualifiedContractIdentifier, StackerDBConfig>,
}

impl NetworkResult {
    pub fn new(
        num_state_machine_passes: u64,
        num_inv_sync_passes: u64,
        num_download_passes: u64,
        num_connected_peers: usize,
        burn_height: u64,
        rc_consensus_hash: ConsensusHash,
        stacker_db_configs: HashMap<QualifiedContractIdentifier, StackerDBConfig>,
    ) -> NetworkResult {
        NetworkResult {
            unhandled_messages: HashMap::new(),
            download_pox_id: None,
            blocks: vec![],
            confirmed_microblocks: vec![],
            nakamoto_blocks: HashMap::new(),
            pushed_transactions: HashMap::new(),
            pushed_blocks: HashMap::new(),
            pushed_microblocks: HashMap::new(),
            pushed_nakamoto_blocks: HashMap::new(),
            uploaded_transactions: vec![],
            uploaded_blocks: vec![],
            uploaded_microblocks: vec![],
            uploaded_stackerdb_chunks: vec![],
            attachments: vec![],
            synced_transactions: vec![],
            stacker_db_sync_results: vec![],
            num_state_machine_passes: num_state_machine_passes,
            num_inv_sync_passes: num_inv_sync_passes,
            num_download_passes: num_download_passes,
            num_connected_peers,
            burn_height,
            rc_consensus_hash,
            stacker_db_configs,
        }
    }

    pub fn has_blocks(&self) -> bool {
        self.blocks.len() > 0 || self.pushed_blocks.len() > 0
    }

    pub fn has_microblocks(&self) -> bool {
        self.confirmed_microblocks.len() > 0
            || self.pushed_microblocks.len() > 0
            || self.uploaded_microblocks.len() > 0
    }

    pub fn has_nakamoto_blocks(&self) -> bool {
        self.nakamoto_blocks.len() > 0 || self.pushed_nakamoto_blocks.len() > 0
    }

    pub fn has_transactions(&self) -> bool {
        self.pushed_transactions.len() > 0
            || self.uploaded_transactions.len() > 0
            || self.synced_transactions.len() > 0
    }

    pub fn has_attachments(&self) -> bool {
        self.attachments.len() > 0
    }

    pub fn has_stackerdb_chunks(&self) -> bool {
        self.stacker_db_sync_results
            .iter()
            .fold(0, |acc, x| acc + x.chunks_to_store.len())
            > 0
            || self.uploaded_stackerdb_chunks.len() > 0
    }

    pub fn transactions(&self) -> Vec<StacksTransaction> {
        self.pushed_transactions
            .values()
            .flat_map(|pushed_txs| pushed_txs.iter().map(|(_, tx)| tx.clone()))
            .chain(self.uploaded_transactions.iter().map(|x| x.clone()))
            .chain(self.synced_transactions.iter().map(|x| x.clone()))
            .collect()
    }

    pub fn has_data_to_store(&self) -> bool {
        self.has_blocks()
            || self.has_microblocks()
            || self.has_nakamoto_blocks()
            || self.has_transactions()
            || self.has_attachments()
            || self.has_stackerdb_chunks()
    }

    pub fn consume_unsolicited(
        &mut self,
        unhandled_messages: HashMap<NeighborKey, Vec<StacksMessage>>,
    ) {
        for (neighbor_key, messages) in unhandled_messages.into_iter() {
            for message in messages.into_iter() {
                match message.payload {
                    StacksMessageType::Blocks(block_data) => {
                        if let Some(blocks_msgs) = self.pushed_blocks.get_mut(&neighbor_key) {
                            blocks_msgs.push(block_data);
                        } else {
                            self.pushed_blocks
                                .insert(neighbor_key.clone(), vec![block_data]);
                        }
                    }
                    StacksMessageType::Microblocks(mblock_data) => {
                        if let Some(mblocks_msgs) = self.pushed_microblocks.get_mut(&neighbor_key) {
                            mblocks_msgs.push((message.relayers, mblock_data));
                        } else {
                            self.pushed_microblocks.insert(
                                neighbor_key.clone(),
                                vec![(message.relayers, mblock_data)],
                            );
                        }
                    }
                    StacksMessageType::Transaction(tx_data) => {
                        if let Some(tx_msgs) = self.pushed_transactions.get_mut(&neighbor_key) {
                            tx_msgs.push((message.relayers, tx_data));
                        } else {
                            self.pushed_transactions
                                .insert(neighbor_key.clone(), vec![(message.relayers, tx_data)]);
                        }
                    }
                    StacksMessageType::NakamotoBlocks(block_data) => {
                        if let Some(nakamoto_blocks_msgs) =
                            self.pushed_nakamoto_blocks.get_mut(&neighbor_key)
                        {
                            nakamoto_blocks_msgs.push((message.relayers, block_data));
                        } else {
                            self.pushed_nakamoto_blocks
                                .insert(neighbor_key.clone(), vec![(message.relayers, block_data)]);
                        }
                    }
                    _ => {
                        // forward along
                        if let Some(messages) = self.unhandled_messages.get_mut(&neighbor_key) {
                            messages.push(message);
                        } else {
                            self.unhandled_messages
                                .insert(neighbor_key.clone(), vec![message]);
                        }
                    }
                }
            }
        }
    }

    pub fn consume_http_uploads(&mut self, mut msgs: Vec<StacksMessageType>) -> () {
        for msg in msgs.drain(..) {
            match msg {
                StacksMessageType::Transaction(tx_data) => {
                    self.uploaded_transactions.push(tx_data);
                }
                StacksMessageType::Blocks(block_data) => {
                    self.uploaded_blocks.push(block_data);
                }
                StacksMessageType::Microblocks(mblock_data) => {
                    self.uploaded_microblocks.push(mblock_data);
                }
                StacksMessageType::StackerDBPushChunk(chunk_data) => {
                    self.uploaded_stackerdb_chunks.push(chunk_data);
                }
                _ => {
                    // drop
                    warn!("Dropping unknown HTTP message");
                }
            }
        }
    }

    pub fn consume_stacker_db_sync_results(&mut self, mut msgs: Vec<StackerDBSyncResult>) {
        self.stacker_db_sync_results.append(&mut msgs);
    }

    pub fn consume_nakamoto_blocks(&mut self, blocks: HashMap<ConsensusHash, Vec<NakamotoBlock>>) {
        for (_ch, blocks) in blocks.into_iter() {
            for block in blocks.into_iter() {
                let block_id = block.block_id();
                if self.nakamoto_blocks.contains_key(&block_id) {
                    continue;
                }
                self.nakamoto_blocks.insert(block_id, block);
            }
        }
    }
}

pub trait Requestable: std::fmt::Display {
    fn get_url(&self) -> &UrlString;

    fn make_request_type(&self, peer_host: PeerHost) -> StacksHttpRequest;
}

#[cfg(test)]
pub mod test {
    use std::collections::HashMap;
    use std::io::{Cursor, ErrorKind, Read, Write};
    use std::net::*;
    use std::ops::{Deref, DerefMut};
    use std::sync::mpsc::sync_channel;
    use std::sync::Mutex;
    use std::{fs, io, thread};

    use clarity::boot_util::boot_code_id;
    use clarity::vm::ast::ASTRules;
    use clarity::vm::costs::ExecutionCost;
    use clarity::vm::database::STXBalance;
    use clarity::vm::types::*;
    use clarity::vm::ClarityVersion;
    use rand::{Rng, RngCore};
    use rusqlite::NO_PARAMS;
    use stacks_common::address::*;
    use stacks_common::codec::StacksMessageCodec;
    use stacks_common::deps_common::bitcoin::network::serialize::BitcoinHash;
    use stacks_common::types::chainstate::TrieHash;
    use stacks_common::types::StacksEpochId;
    use stacks_common::util::get_epoch_time_secs;
    use stacks_common::util::hash::*;
    use stacks_common::util::secp256k1::*;
    use stacks_common::util::uint::*;
    use stacks_common::util::vrf::*;
    use wsts::curve::point::Point;
    use {mio, rand};

    use self::nakamoto::test_signers::TestSigners;
    use super::*;
    use crate::burnchains::bitcoin::address::*;
    use crate::burnchains::bitcoin::indexer::BitcoinIndexer;
    use crate::burnchains::bitcoin::keys::*;
    use crate::burnchains::bitcoin::spv::BITCOIN_GENESIS_BLOCK_HASH_REGTEST;
    use crate::burnchains::bitcoin::*;
    use crate::burnchains::burnchain::*;
    use crate::burnchains::db::{BurnchainDB, BurnchainHeaderReader};
    use crate::burnchains::tests::*;
    use crate::burnchains::*;
    use crate::chainstate::burn::db::sortdb;
    use crate::chainstate::burn::db::sortdb::*;
    use crate::chainstate::burn::operations::*;
    use crate::chainstate::burn::*;
    use crate::chainstate::coordinator::tests::*;
    use crate::chainstate::coordinator::*;
    use crate::chainstate::nakamoto::tests::node::TestStacker;
    use crate::chainstate::stacks::address::PoxAddress;
    use crate::chainstate::stacks::boot::test::get_parent_tip;
    use crate::chainstate::stacks::boot::*;
    use crate::chainstate::stacks::db::accounts::MinerReward;
    use crate::chainstate::stacks::db::{StacksChainState, *};
    use crate::chainstate::stacks::events::{StacksBlockEventData, StacksTransactionReceipt};
    use crate::chainstate::stacks::miner::*;
    use crate::chainstate::stacks::tests::chain_histories::mine_smart_contract_block_contract_call_microblock;
    use crate::chainstate::stacks::tests::*;
    use crate::chainstate::stacks::{StacksMicroblockHeader, *};
    use crate::chainstate::*;
    use crate::clarity::vm::clarity::TransactionConnection;
    use crate::core::{StacksEpoch, StacksEpochExtension, NETWORK_P2P_PORT};
    use crate::net::asn::*;
    use crate::net::atlas::*;
    use crate::net::chat::*;
    use crate::net::codec::*;
    use crate::net::connection::*;
    use crate::net::db::*;
    use crate::net::neighbors::*;
    use crate::net::p2p::*;
    use crate::net::poll::*;
    use crate::net::relay::*;
    use crate::net::Error as net_error;
    use crate::util_lib::boot::boot_code_test_addr;
    use crate::util_lib::strings::*;

    impl StacksMessageCodec for BlockstackOperationType {
        fn consensus_serialize<W: Write>(&self, fd: &mut W) -> Result<(), codec_error> {
            match self {
                BlockstackOperationType::LeaderKeyRegister(ref op) => op.consensus_serialize(fd),
                BlockstackOperationType::LeaderBlockCommit(ref op) => op.consensus_serialize(fd),
                BlockstackOperationType::TransferStx(_)
                | BlockstackOperationType::DelegateStx(_)
                | BlockstackOperationType::PreStx(_)
                | BlockstackOperationType::VoteForAggregateKey(_)
                | BlockstackOperationType::StackStx(_) => Ok(()),
            }
        }

        fn consensus_deserialize<R: Read>(
            fd: &mut R,
        ) -> Result<BlockstackOperationType, codec_error> {
            panic!("not used");
        }
    }

    // emulate a socket
    pub struct NetCursor<T> {
        c: Cursor<T>,
        closed: bool,
        block: bool,
        read_error: Option<io::ErrorKind>,
        write_error: Option<io::ErrorKind>,
    }

    impl<T> NetCursor<T> {
        pub fn new(inner: T) -> NetCursor<T> {
            NetCursor {
                c: Cursor::new(inner),
                closed: false,
                block: false,
                read_error: None,
                write_error: None,
            }
        }

        pub fn close(&mut self) -> () {
            self.closed = true;
        }

        pub fn block(&mut self) -> () {
            self.block = true;
        }

        pub fn unblock(&mut self) -> () {
            self.block = false;
        }

        pub fn set_read_error(&mut self, e: Option<io::ErrorKind>) -> () {
            self.read_error = e;
        }

        pub fn set_write_error(&mut self, e: Option<io::ErrorKind>) -> () {
            self.write_error = e;
        }
    }

    impl<T> Deref for NetCursor<T> {
        type Target = Cursor<T>;
        fn deref(&self) -> &Cursor<T> {
            &self.c
        }
    }

    impl<T> DerefMut for NetCursor<T> {
        fn deref_mut(&mut self) -> &mut Cursor<T> {
            &mut self.c
        }
    }

    impl<T> Read for NetCursor<T>
    where
        T: AsRef<[u8]>,
    {
        fn read(&mut self, buf: &mut [u8]) -> io::Result<usize> {
            if self.block {
                return Err(io::Error::from(ErrorKind::WouldBlock));
            }
            if self.closed {
                return Ok(0);
            }
            match self.read_error {
                Some(ref e) => {
                    return Err(io::Error::from((*e).clone()));
                }
                None => {}
            }

            let sz = self.c.read(buf)?;
            if sz == 0 {
                // when reading from a non-blocking socket, a return value of 0 indicates the
                // remote end was closed.  For this reason, when we're out of bytes to read on our
                // inner cursor, but still have bytes, we need to re-interpret this as EWOULDBLOCK.
                return Err(io::Error::from(ErrorKind::WouldBlock));
            } else {
                return Ok(sz);
            }
        }
    }

    impl Write for NetCursor<&mut [u8]> {
        fn write(&mut self, buf: &[u8]) -> io::Result<usize> {
            if self.block {
                return Err(io::Error::from(ErrorKind::WouldBlock));
            }
            if self.closed {
                return Err(io::Error::from(ErrorKind::Other)); // EBADF
            }
            match self.write_error {
                Some(ref e) => {
                    return Err(io::Error::from((*e).clone()));
                }
                None => {}
            }
            self.c.write(buf)
        }
        fn flush(&mut self) -> io::Result<()> {
            self.c.flush()
        }
    }

    impl Write for NetCursor<&mut Vec<u8>> {
        fn write(&mut self, buf: &[u8]) -> io::Result<usize> {
            self.c.write(buf)
        }
        fn flush(&mut self) -> io::Result<()> {
            self.c.flush()
        }
    }

    impl Write for NetCursor<Vec<u8>> {
        fn write(&mut self, buf: &[u8]) -> io::Result<usize> {
            self.c.write(buf)
        }
        fn flush(&mut self) -> io::Result<()> {
            self.c.flush()
        }
    }

    /// make a TCP server and a pair of TCP client sockets
    pub fn make_tcp_sockets() -> (
        mio::tcp::TcpListener,
        mio::tcp::TcpStream,
        mio::tcp::TcpStream,
    ) {
        let mut rng = rand::thread_rng();
        let (std_listener, port) = {
            let std_listener;
            let mut next_port;
            loop {
                next_port = 1024 + (rng.next_u32() % (65535 - 1024));
                let hostport = format!("127.0.0.1:{}", next_port);
                std_listener = match std::net::TcpListener::bind(
                    &hostport.parse::<std::net::SocketAddr>().unwrap(),
                ) {
                    Ok(sock) => sock,
                    Err(e) => match e.kind() {
                        io::ErrorKind::AddrInUse => {
                            continue;
                        }
                        _ => {
                            assert!(false, "TcpListener::bind({}): {:?}", &hostport, &e);
                            unreachable!();
                        }
                    },
                };
                break;
            }
            (std_listener, next_port)
        };

        let std_sock_1 = std::net::TcpStream::connect(
            &format!("127.0.0.1:{}", port)
                .parse::<std::net::SocketAddr>()
                .unwrap(),
        )
        .unwrap();
        let sock_1 = mio::tcp::TcpStream::from_stream(std_sock_1).unwrap();
        let (std_sock_2, _) = std_listener.accept().unwrap();
        let sock_2 = mio::tcp::TcpStream::from_stream(std_sock_2).unwrap();

        sock_1.set_nodelay(true).unwrap();
        sock_2.set_nodelay(true).unwrap();

        let listener = mio::tcp::TcpListener::from_std(std_listener).unwrap();

        (listener, sock_1, sock_2)
    }

    #[derive(Clone)]
    pub struct TestEventObserverBlock {
        pub block: StacksBlockEventData,
        pub metadata: StacksHeaderInfo,
        pub receipts: Vec<StacksTransactionReceipt>,
        pub parent: StacksBlockId,
        pub winner_txid: Txid,
        pub matured_rewards: Vec<MinerReward>,
        pub matured_rewards_info: Option<MinerRewardInfo>,
        pub reward_set_data: Option<RewardSetData>,
    }

    pub struct TestEventObserver {
        blocks: Mutex<Vec<TestEventObserverBlock>>,
    }

    impl TestEventObserver {
        pub fn get_blocks(&self) -> Vec<TestEventObserverBlock> {
            self.blocks.lock().unwrap().deref().to_vec()
        }

        pub fn new() -> TestEventObserver {
            TestEventObserver {
                blocks: Mutex::new(vec![]),
            }
        }
    }

    impl BlockEventDispatcher for TestEventObserver {
        fn announce_block(
            &self,
            block: &StacksBlockEventData,
            metadata: &StacksHeaderInfo,
            receipts: &[events::StacksTransactionReceipt],
            parent: &StacksBlockId,
            winner_txid: Txid,
            matured_rewards: &[accounts::MinerReward],
            matured_rewards_info: Option<&MinerRewardInfo>,
            parent_burn_block_hash: BurnchainHeaderHash,
            parent_burn_block_height: u32,
            parent_burn_block_timestamp: u64,
            _anchor_block_cost: &ExecutionCost,
            _confirmed_mblock_cost: &ExecutionCost,
            pox_constants: &PoxConstants,
            reward_set_data: &Option<RewardSetData>,
            _signer_bitvec: &Option<BitVec<4000>>,
        ) {
            self.blocks.lock().unwrap().push(TestEventObserverBlock {
                block: block.clone(),
                metadata: metadata.clone(),
                receipts: receipts.to_owned(),
                parent: parent.clone(),
                winner_txid,
                matured_rewards: matured_rewards.to_owned(),
                matured_rewards_info: matured_rewards_info.map(|info| info.clone()),
                reward_set_data: reward_set_data.clone(),
            })
        }

        fn announce_burn_block(
            &self,
            _burn_block: &BurnchainHeaderHash,
            _burn_block_height: u64,
            _rewards: Vec<(PoxAddress, u64)>,
            _burns: u64,
            _reward_recipients: Vec<PoxAddress>,
        ) {
            // pass
        }
    }

    // describes a peer's initial configuration
    #[derive(Debug, Clone)]
    pub struct TestPeerConfig {
        pub network_id: u32,
        pub peer_version: u32,
        pub current_block: u64,
        pub private_key: Secp256k1PrivateKey,
        pub private_key_expire: u64,
        pub initial_neighbors: Vec<Neighbor>,
        pub asn4_entries: Vec<ASEntry4>,
        pub burnchain: Burnchain,
        pub connection_opts: ConnectionOptions,
        pub server_port: u16,
        pub http_port: u16,
        pub asn: u32,
        pub org: u32,
        pub allowed: i64,
        pub denied: i64,
        pub data_url: UrlString,
        pub test_name: String,
        pub initial_balances: Vec<(PrincipalData, u64)>,
        pub initial_lockups: Vec<ChainstateAccountLockup>,
        pub spending_account: TestMiner,
        pub setup_code: String,
        pub epochs: Option<Vec<StacksEpoch>>,
        /// If some(), TestPeer should check the PoX-2 invariants
        /// on cycle numbers bounded (inclusive) by the supplied u64s
        pub check_pox_invariants: Option<(u64, u64)>,
        /// Which stacker DBs will this peer replicate?
        pub stacker_dbs: Vec<QualifiedContractIdentifier>,
        /// Stacker DB configurations for each stacker_dbs entry above, if different from
        /// StackerDBConfig::noop()
        pub stacker_db_configs: Vec<Option<StackerDBConfig>>,
        /// What services should this peer support?
        pub services: u16,
        /// aggregate public key to use
        /// (NOTE: will be used post-Nakamoto)
        pub aggregate_public_key: Option<Point>,
        pub test_stackers: Option<Vec<TestStacker>>,
        pub test_signers: Option<TestSigners>,
    }

    impl TestPeerConfig {
        pub fn default() -> TestPeerConfig {
            let conn_opts = ConnectionOptions::default();
            let start_block = 0;
            let mut burnchain = Burnchain::default_unittest(
                start_block,
                &BurnchainHeaderHash::from_hex(BITCOIN_GENESIS_BLOCK_HASH_REGTEST).unwrap(),
            );

            burnchain.pox_constants = PoxConstants::test_20_no_sunset();
            let mut spending_account = TestMinerFactory::new().next_miner(
                &burnchain,
                1,
                1,
                AddressHashMode::SerializeP2PKH,
            );
            spending_account.test_with_tx_fees = false; // manually set transaction fees

            TestPeerConfig {
                network_id: 0x80000000,
                peer_version: 0x01020304,
                current_block: start_block + (burnchain.consensus_hash_lifetime + 1) as u64,
                private_key: Secp256k1PrivateKey::new(),
                private_key_expire: start_block + conn_opts.private_key_lifetime,
                initial_neighbors: vec![],
                asn4_entries: vec![],
                burnchain: burnchain,
                connection_opts: conn_opts,
                server_port: 32000,
                http_port: 32001,
                asn: 0,
                org: 0,
                allowed: 0,
                denied: 0,
                data_url: "".into(),
                test_name: "".into(),
                initial_balances: vec![],
                initial_lockups: vec![],
                spending_account: spending_account,
                setup_code: "".into(),
                epochs: None,
                check_pox_invariants: None,
                stacker_db_configs: vec![],
                stacker_dbs: vec![],
                services: (ServiceFlags::RELAY as u16)
                    | (ServiceFlags::RPC as u16)
                    | (ServiceFlags::STACKERDB as u16),
                aggregate_public_key: None,
                test_stackers: None,
                test_signers: None,
            }
        }

        pub fn from_port(p: u16) -> TestPeerConfig {
            let mut config = TestPeerConfig {
                server_port: p,
                http_port: p + 1,
                ..TestPeerConfig::default()
            };
            config.data_url =
                UrlString::try_from(format!("http://127.0.0.1:{}", config.http_port).as_str())
                    .unwrap();
            config
        }

        pub fn new(test_name: &str, p2p_port: u16, rpc_port: u16) -> TestPeerConfig {
            let mut config = TestPeerConfig {
                test_name: test_name.into(),
                server_port: p2p_port,
                http_port: rpc_port,
                ..TestPeerConfig::default()
            };
            config.data_url =
                UrlString::try_from(format!("http://127.0.0.1:{}", config.http_port).as_str())
                    .unwrap();
            config
        }

        pub fn add_neighbor(&mut self, n: &Neighbor) -> () {
            self.initial_neighbors.push(n.clone());
        }

        pub fn to_neighbor(&self) -> Neighbor {
            Neighbor {
                addr: NeighborKey {
                    peer_version: self.peer_version,
                    network_id: self.network_id,
                    addrbytes: PeerAddress([
                        0, 0, 0, 0, 0, 0, 0, 0, 0, 0, 0xff, 0xff, 127, 0, 0, 1,
                    ]),
                    port: self.server_port,
                },
                public_key: Secp256k1PublicKey::from_private(&self.private_key),
                expire_block: self.private_key_expire,

                // not known yet
                last_contact_time: 0,
                allowed: self.allowed,
                denied: self.denied,
                asn: self.asn,
                org: self.org,
                in_degree: 0,
                out_degree: 0,
            }
        }

        pub fn to_peer_host(&self) -> PeerHost {
            PeerHost::IP(
                PeerAddress([0, 0, 0, 0, 0, 0, 0, 0, 0, 0, 0xff, 0xff, 127, 0, 0, 1]),
                self.http_port,
            )
        }

        pub fn get_stacker_db_configs(
            &self,
        ) -> HashMap<QualifiedContractIdentifier, StackerDBConfig> {
            let mut ret = HashMap::new();
            for (contract_id, config_opt) in
                self.stacker_dbs.iter().zip(self.stacker_db_configs.iter())
            {
                if let Some(config) = config_opt {
                    ret.insert(contract_id.clone(), config.clone());
                } else {
                    ret.insert(contract_id.clone(), StackerDBConfig::noop());
                }
            }
            ret
        }

        pub fn add_stacker_db(
            &mut self,
            contract_id: QualifiedContractIdentifier,
            config: StackerDBConfig,
        ) {
            self.stacker_dbs.push(contract_id);
            self.stacker_db_configs.push(Some(config));
        }
    }

    pub fn dns_thread_start(max_inflight: u64) -> (DNSClient, thread::JoinHandle<()>) {
        let (mut resolver, client) = DNSResolver::new(max_inflight);
        let jh = thread::spawn(move || {
            resolver.thread_main();
        });
        (client, jh)
    }

    pub fn dns_thread_shutdown(dns_client: DNSClient, thread_handle: thread::JoinHandle<()>) {
        drop(dns_client);
        thread_handle.join().unwrap();
    }

    pub struct TestPeer<'a> {
        pub config: TestPeerConfig,
        pub network: PeerNetwork,
        pub sortdb: Option<SortitionDB>,
        pub miner: TestMiner,
        pub stacks_node: Option<TestStacksNode>,
        pub relayer: Relayer,
        pub mempool: Option<MemPoolDB>,
        pub chainstate_path: String,
        pub indexer: Option<BitcoinIndexer>,
        pub coord: ChainsCoordinator<
            'a,
            TestEventObserver,
            (),
            OnChainRewardSetProvider<'a, TestEventObserver>,
            (),
            (),
            BitcoinIndexer,
        >,
    }

    impl<'a> TestPeer<'a> {
        pub fn new(config: TestPeerConfig) -> TestPeer<'a> {
            TestPeer::new_with_observer(config, None)
        }

        pub fn test_path(config: &TestPeerConfig) -> String {
            let random = thread_rng().gen::<u64>();
            let random_bytes = to_hex(&random.to_be_bytes());
            format!(
                "/tmp/stacks-node-tests/units-test-peer/{}-{}",
                &config.test_name, random_bytes
            )
        }

        pub fn stackerdb_path(config: &TestPeerConfig) -> String {
            format!("{}/stacker_db.sqlite", &Self::test_path(config))
        }

        pub fn make_test_path(config: &TestPeerConfig) -> String {
            let test_path = TestPeer::test_path(&config);
            match fs::metadata(&test_path) {
                Ok(_) => {
                    fs::remove_dir_all(&test_path).unwrap();
                }
                Err(_) => {}
            };

            fs::create_dir_all(&test_path).unwrap();
            test_path
        }

        fn init_stackerdb_syncs(
            root_path: &str,
            peerdb: &PeerDB,
            stacker_dbs: &mut HashMap<QualifiedContractIdentifier, StackerDBConfig>,
        ) -> HashMap<QualifiedContractIdentifier, (StackerDBConfig, StackerDBSync<PeerNetworkComms>)>
        {
            let stackerdb_path = format!("{}/stacker_db.sqlite", root_path);
            let mut stacker_db_syncs = HashMap::new();
            let local_peer = PeerDB::get_local_peer(peerdb.conn()).unwrap();
            for (i, (contract_id, db_config)) in stacker_dbs.iter_mut().enumerate() {
                let initial_peers = PeerDB::find_stacker_db_replicas(
                    peerdb.conn(),
                    local_peer.network_id,
                    &contract_id,
                    0,
                    10000000,
                )
                .unwrap()
                .into_iter()
                .map(|neighbor| NeighborAddress::from_neighbor(&neighbor))
                .collect();

                db_config.hint_replicas = initial_peers;
                let stacker_dbs = StackerDBs::connect(&stackerdb_path, true).unwrap();
                let stacker_db_sync = StackerDBSync::new(
                    contract_id.clone(),
                    &db_config,
                    PeerNetworkComms::new(),
                    stacker_dbs,
                );

                stacker_db_syncs.insert(contract_id.clone(), (db_config.clone(), stacker_db_sync));
            }
            stacker_db_syncs
        }

        pub fn neighbor_with_observer(
            &self,
            privkey: StacksPrivateKey,
            observer: Option<&'a TestEventObserver>,
        ) -> TestPeer<'a> {
            let mut config = self.config.clone();
            config.private_key = privkey;
            config.test_name = format!(
                "{}.neighbor-{}",
                &self.config.test_name,
                Hash160::from_node_public_key(&StacksPublicKey::from_private(
                    &self.config.private_key
                ))
            );
            config.server_port = 0;
            config.http_port = 0;
            config.test_stackers = self.config.test_stackers.clone();
            config.initial_neighbors = vec![self.to_neighbor()];

            let peer = TestPeer::new_with_observer(config, observer);
            peer
        }

        pub fn new_with_observer(
            mut config: TestPeerConfig,
            observer: Option<&'a TestEventObserver>,
        ) -> TestPeer<'a> {
            let test_path = TestPeer::make_test_path(&config);
            let mut miner_factory = TestMinerFactory::new();
            let mut miner =
                miner_factory.next_miner(&config.burnchain, 1, 1, AddressHashMode::SerializeP2PKH);
            // manually set fees
            miner.test_with_tx_fees = false;

            config.burnchain.working_dir = get_burnchain(&test_path, None).working_dir;

            let epochs = config.epochs.clone().unwrap_or_else(|| {
                StacksEpoch::unit_test_pre_2_05(config.burnchain.first_block_height)
            });

            let mut sortdb = SortitionDB::connect(
                &config.burnchain.get_db_path(),
                config.burnchain.first_block_height,
                &config.burnchain.first_block_hash,
                0,
                &epochs,
                config.burnchain.pox_constants.clone(),
                None,
                true,
            )
            .unwrap();

            let first_burnchain_block_height = config.burnchain.first_block_height;
            let first_burnchain_block_hash = config.burnchain.first_block_hash;

            let _burnchain_blocks_db = BurnchainDB::connect(
                &config.burnchain.get_burnchaindb_path(),
                &config.burnchain,
                true,
            )
            .unwrap();

            let chainstate_path = get_chainstate_path_str(&test_path);
            let peerdb_path = format!("{}/peers.sqlite", &test_path);

            let mut peerdb = PeerDB::connect(
                &peerdb_path,
                true,
                config.network_id,
                config.burnchain.network_id,
                None,
                config.private_key_expire,
                PeerAddress::from_ipv4(127, 0, 0, 1),
                config.server_port,
                config.data_url.clone(),
                &config.asn4_entries,
                Some(&config.initial_neighbors),
                &config.stacker_dbs,
            )
            .unwrap();
            {
                // bootstrap nodes *always* allowed
                let mut tx = peerdb.tx_begin().unwrap();
                for initial_neighbor in config.initial_neighbors.iter() {
                    PeerDB::set_allow_peer(
                        &mut tx,
                        initial_neighbor.addr.network_id,
                        &initial_neighbor.addr.addrbytes,
                        initial_neighbor.addr.port,
                        -1,
                    )
                    .unwrap();
                }
                PeerDB::set_local_services(&mut tx, config.services).unwrap();
                tx.commit().unwrap();
            }

            let atlasdb_path = format!("{}/atlas.sqlite", &test_path);
            let atlasdb = AtlasDB::connect(AtlasConfig::new(false), &atlasdb_path, true).unwrap();

            let agg_pub_key_opt = config.aggregate_public_key.clone();

            let conf = config.clone();
            let post_flight_callback = move |clarity_tx: &mut ClarityTx| {
                let mut receipts = vec![];

                if let Some(agg_pub_key) = agg_pub_key_opt {
                    debug!(
                        "Setting aggregate public key to {}",
                        &to_hex(&agg_pub_key.compress().data)
                    );
                    NakamotoChainState::aggregate_public_key_bootcode(clarity_tx, &agg_pub_key);
                } else {
                    debug!("Not setting aggregate public key");
                }
                // add test-specific boot code
                if conf.setup_code.len() > 0 {
                    let receipt = clarity_tx.connection().as_transaction(|clarity| {
                        let boot_code_addr = boot_code_test_addr();
                        let boot_code_account = StacksAccount {
                            principal: boot_code_addr.to_account_principal(),
                            nonce: 0,
                            stx_balance: STXBalance::zero(),
                        };

                        let boot_code_auth = boot_code_tx_auth(boot_code_addr);

                        debug!(
                            "Instantiate test-specific boot code contract '{}.{}' ({} bytes)...",
                            &boot_code_addr.to_string(),
                            &conf.test_name,
                            conf.setup_code.len()
                        );

                        let smart_contract = TransactionPayload::SmartContract(
                            TransactionSmartContract {
                                name: ContractName::try_from(
                                    conf.test_name.replace("::", "-").to_string(),
                                )
                                .expect("FATAL: invalid boot-code contract name"),
                                code_body: StacksString::from_str(&conf.setup_code)
                                    .expect("FATAL: invalid boot code body"),
                            },
                            None,
                        );

                        let boot_code_smart_contract = StacksTransaction::new(
                            TransactionVersion::Testnet,
                            boot_code_auth.clone(),
                            smart_contract,
                        );
                        StacksChainState::process_transaction_payload(
                            clarity,
                            &boot_code_smart_contract,
                            &boot_code_account,
                            ASTRules::PrecheckSize,
                        )
                        .unwrap()
                    });
                    receipts.push(receipt);
                }
                debug!("Bootup receipts: {:?}", &receipts);
            };

            let mut boot_data = ChainStateBootData::new(
                &config.burnchain,
                config.initial_balances.clone(),
                Some(Box::new(post_flight_callback)),
            );

            if !config.initial_lockups.is_empty() {
                let lockups = config.initial_lockups.clone();
                boot_data.get_bulk_initial_lockups =
                    Some(Box::new(move || Box::new(lockups.into_iter().map(|e| e))));
            }

            let (chainstate, _) = StacksChainState::open_and_exec(
                false,
                config.network_id,
                &chainstate_path,
                Some(&mut boot_data),
                None,
            )
            .unwrap();

            let indexer = BitcoinIndexer::new_unit_test(&config.burnchain.working_dir);
            let mut coord = ChainsCoordinator::test_new_full(
                &config.burnchain,
                config.network_id,
                &test_path,
                OnChainRewardSetProvider(observer),
                observer,
                indexer,
                None,
            );
            coord.handle_new_burnchain_block().unwrap();

            let mut stacks_node = TestStacksNode::from_chainstate(chainstate);

            {
                // pre-populate burnchain, if running on bitcoin
                let prev_snapshot = SortitionDB::get_first_block_snapshot(sortdb.conn()).unwrap();
                let mut fork = TestBurnchainFork::new(
                    prev_snapshot.block_height,
                    &prev_snapshot.burn_header_hash,
                    &prev_snapshot.index_root,
                    0,
                );
                for i in prev_snapshot.block_height..config.current_block {
                    let burn_block = {
                        let ic = sortdb.index_conn();
                        let mut burn_block = fork.next_block(&ic);
                        stacks_node.add_key_register(&mut burn_block, &mut miner);
                        burn_block
                    };
                    fork.append_block(burn_block);

                    fork.mine_pending_blocks_pox(&mut sortdb, &config.burnchain, &mut coord);
                }
            }

            let local_addr =
                SocketAddr::new(IpAddr::V4(Ipv4Addr::new(0, 0, 0, 0)), config.server_port);
            let http_local_addr =
                SocketAddr::new(IpAddr::V4(Ipv4Addr::new(0, 0, 0, 0)), config.http_port);

            {
                let mut tx = peerdb.tx_begin().unwrap();
                PeerDB::set_local_ipaddr(
                    &mut tx,
                    &PeerAddress::from_socketaddr(&SocketAddr::new(
                        IpAddr::V4(Ipv4Addr::new(127, 0, 0, 1)),
                        config.server_port,
                    )),
                    config.server_port,
                )
                .unwrap();
                PeerDB::set_local_private_key(
                    &mut tx,
                    &config.private_key,
                    config.private_key_expire,
                )
                .unwrap();

                tx.commit().unwrap();
            }

            let local_peer = PeerDB::get_local_peer(peerdb.conn()).unwrap();
            let burnchain_view = {
                let chaintip = SortitionDB::get_canonical_burn_chain_tip(&sortdb.conn()).unwrap();
                SortitionDB::get_burnchain_view(&sortdb.index_conn(), &config.burnchain, &chaintip)
                    .unwrap()
            };
            let stackerdb_path = format!("{}/stacker_db.sqlite", &test_path);
            let mut stacker_dbs_conn = StackerDBs::connect(&stackerdb_path, true).unwrap();
            let relayer_stacker_dbs = StackerDBs::connect(&stackerdb_path, true).unwrap();
            let p2p_stacker_dbs = StackerDBs::connect(&stackerdb_path, true).unwrap();

            let mut old_stackerdb_configs = HashMap::new();
            for (i, contract) in config.stacker_dbs.iter().enumerate() {
                old_stackerdb_configs.insert(
                    contract.clone(),
                    config
                        .stacker_db_configs
                        .get(i)
                        .map(|config| config.clone().unwrap_or(StackerDBConfig::noop()))
                        .unwrap_or(StackerDBConfig::noop()),
                );
            }
            let mut stackerdb_configs = stacker_dbs_conn
                .create_or_reconfigure_stackerdbs(
                    &mut stacks_node.chainstate,
                    &sortdb,
                    old_stackerdb_configs,
                    config.connection_opts.num_neighbors,
                )
                .expect("Failed to refresh stackerdb configs");

            let stacker_db_syncs =
                Self::init_stackerdb_syncs(&test_path, &peerdb, &mut stackerdb_configs);

            let stackerdb_contracts: Vec<_> =
                stacker_db_syncs.keys().map(|cid| cid.clone()).collect();

            let mut peer_network = PeerNetwork::new(
                peerdb,
                atlasdb,
                p2p_stacker_dbs,
                local_peer,
                config.peer_version,
                config.burnchain.clone(),
                burnchain_view,
                config.connection_opts.clone(),
                stacker_db_syncs,
                epochs.clone(),
            );
            peer_network.set_stacker_db_configs(config.get_stacker_db_configs());

            peer_network.bind(&local_addr, &http_local_addr).unwrap();
            let relayer = Relayer::from_p2p(&mut peer_network, relayer_stacker_dbs);
            let mempool = MemPoolDB::open_test(false, config.network_id, &chainstate_path).unwrap();
            let indexer = BitcoinIndexer::new_unit_test(&config.burnchain.working_dir);

            // extract bound ports (which may be different from what's in the config file, if e.g.
            // they were 0)
            let p2p_port = peer_network.bound_neighbor_key().port;
            let http_port = peer_network.http.as_ref().unwrap().http_server_addr.port();

            debug!("Bound to (p2p={}, http={})", p2p_port, http_port);
            config.server_port = p2p_port;
            config.http_port = http_port;

            config.data_url =
                UrlString::try_from(format!("http://127.0.0.1:{}", http_port).as_str()).unwrap();

            peer_network
                .peerdb
                .update_local_peer(
                    config.network_id,
                    config.burnchain.network_id,
                    config.data_url.clone(),
                    p2p_port,
                    &stackerdb_contracts,
                )
                .unwrap();

            let local_peer = PeerDB::get_local_peer(peer_network.peerdb.conn()).unwrap();
            debug!(
                "{:?}: initial neighbors: {:?}",
                &local_peer, &config.initial_neighbors
            );
            peer_network.local_peer = local_peer;

            TestPeer {
                config: config,
                network: peer_network,
                sortdb: Some(sortdb),
                miner,
                stacks_node: Some(stacks_node),
                relayer: relayer,
                mempool: Some(mempool),
                chainstate_path: chainstate_path,
                coord: coord,
                indexer: Some(indexer),
            }
        }

        pub fn connect_initial(&mut self) -> Result<(), net_error> {
            let local_peer = PeerDB::get_local_peer(self.network.peerdb.conn()).unwrap();
            let chain_view = match self.sortdb {
                Some(ref mut sortdb) => {
                    let chaintip =
                        SortitionDB::get_canonical_burn_chain_tip(sortdb.conn()).unwrap();
                    SortitionDB::get_burnchain_view(
                        &sortdb.index_conn(),
                        &self.config.burnchain,
                        &chaintip,
                    )
                    .unwrap()
                }
                None => panic!("Misconfigured peer: no sortdb"),
            };

            self.network.local_peer = local_peer;
            self.network.chain_view = chain_view;

            for n in self.config.initial_neighbors.iter() {
                self.network.connect_peer(&n.addr).and_then(|e| Ok(()))?;
            }
            Ok(())
        }

        pub fn local_peer(&self) -> &LocalPeer {
            &self.network.local_peer
        }

        pub fn add_neighbor(
            &mut self,
            n: &mut Neighbor,
            stacker_dbs: Option<&[QualifiedContractIdentifier]>,
            bootstrap: bool,
        ) {
            let mut tx = self.network.peerdb.tx_begin().unwrap();
            n.save(&mut tx, stacker_dbs).unwrap();
            if bootstrap {
                PeerDB::set_initial_peer(
                    &tx,
                    self.config.network_id,
                    &n.addr.addrbytes,
                    n.addr.port,
                )
                .unwrap();
            }
            tx.commit().unwrap();
        }

        // TODO: DRY up from PoxSyncWatchdog
        pub fn infer_initial_burnchain_block_download(
            burnchain: &Burnchain,
            last_processed_height: u64,
            burnchain_height: u64,
        ) -> bool {
            let ibd =
                last_processed_height + (burnchain.stable_confirmations as u64) < burnchain_height;
            if ibd {
                debug!(
                    "PoX watchdog: {} + {} < {}, so initial block download",
                    last_processed_height, burnchain.stable_confirmations, burnchain_height
                );
            } else {
                debug!(
                    "PoX watchdog: {} + {} >= {}, so steady-state",
                    last_processed_height, burnchain.stable_confirmations, burnchain_height
                );
            }
            ibd
        }

        pub fn step(&mut self) -> Result<NetworkResult, net_error> {
            let sortdb = self.sortdb.take().unwrap();
            let stacks_node = self.stacks_node.take().unwrap();
            let burn_tip_height = SortitionDB::get_canonical_burn_chain_tip(sortdb.conn())
                .unwrap()
                .block_height;
            let stacks_tip_height = NakamotoChainState::get_canonical_block_header(
                stacks_node.chainstate.db(),
                &sortdb,
            )
            .unwrap()
            .map(|hdr| hdr.anchored_header.height())
            .unwrap_or(0);
            let ibd = TestPeer::infer_initial_burnchain_block_download(
                &self.config.burnchain,
                stacks_tip_height,
                burn_tip_height,
            );
            self.sortdb = Some(sortdb);
            self.stacks_node = Some(stacks_node);

            self.step_with_ibd(ibd)
        }

        pub fn step_with_ibd(&mut self, ibd: bool) -> Result<NetworkResult, net_error> {
            self.step_with_ibd_and_dns(ibd, None)
        }

        pub fn step_with_ibd_and_dns(
            &mut self,
            ibd: bool,
            dns_client: Option<&mut DNSClient>,
        ) -> Result<NetworkResult, net_error> {
            let mut sortdb = self.sortdb.take().unwrap();
            let mut stacks_node = self.stacks_node.take().unwrap();
            let mut mempool = self.mempool.take().unwrap();
            let indexer = self.indexer.take().unwrap();

            let ret = self.network.run(
                &indexer,
                &mut sortdb,
                &mut stacks_node.chainstate,
                &mut mempool,
                dns_client,
                false,
                ibd,
                100,
                &RPCHandlerArgs::default(),
            );

            self.sortdb = Some(sortdb);
            self.stacks_node = Some(stacks_node);
            self.mempool = Some(mempool);
            self.indexer = Some(indexer);

            ret
        }

        pub fn run_with_ibd(
            &mut self,
            ibd: bool,
            dns_client: Option<&mut DNSClient>,
        ) -> Result<(NetworkResult, ProcessedNetReceipts), net_error> {
            let net_result = self.step_with_ibd_and_dns(ibd, dns_client)?;
            let mut sortdb = self.sortdb.take().unwrap();
            let mut stacks_node = self.stacks_node.take().unwrap();
            let mut mempool = self.mempool.take().unwrap();
            let indexer = self.indexer.take().unwrap();

            let receipts_res = self.relayer.process_network_result(
                self.network.get_local_peer(),
<<<<<<< HEAD
                &mut net_result.clone(),
=======
                &mut net_result,
                &self.network.burnchain,
>>>>>>> 56459490
                &mut sortdb,
                &mut stacks_node.chainstate,
                &mut mempool,
                ibd,
                None,
                None,
            );

            self.sortdb = Some(sortdb);
            self.stacks_node = Some(stacks_node);
            self.mempool = Some(mempool);
            self.indexer = Some(indexer);

            self.coord.handle_new_burnchain_block().unwrap();
            self.coord.handle_new_stacks_block().unwrap();
            self.coord.handle_new_nakamoto_stacks_block().unwrap();

            receipts_res.and_then(|receipts| Ok((net_result, receipts)))
        }

        pub fn step_dns(&mut self, dns_client: &mut DNSClient) -> Result<NetworkResult, net_error> {
            let mut sortdb = self.sortdb.take().unwrap();
            let mut stacks_node = self.stacks_node.take().unwrap();
            let mut mempool = self.mempool.take().unwrap();
            let indexer = BitcoinIndexer::new_unit_test(&self.config.burnchain.working_dir);

            let burn_tip_height = SortitionDB::get_canonical_burn_chain_tip(sortdb.conn())
                .unwrap()
                .block_height;
            let stacks_tip_height = NakamotoChainState::get_canonical_block_header(
                stacks_node.chainstate.db(),
                &sortdb,
            )
            .unwrap()
            .map(|hdr| hdr.anchored_header.height())
            .unwrap_or(0);
            let ibd = TestPeer::infer_initial_burnchain_block_download(
                &self.config.burnchain,
                stacks_tip_height,
                burn_tip_height,
            );
            let indexer = BitcoinIndexer::new_unit_test(&self.config.burnchain.working_dir);

            let ret = self.network.run(
                &indexer,
                &mut sortdb,
                &mut stacks_node.chainstate,
                &mut mempool,
                Some(dns_client),
                false,
                ibd,
                100,
                &RPCHandlerArgs::default(),
            );

            self.sortdb = Some(sortdb);
            self.stacks_node = Some(stacks_node);
            self.mempool = Some(mempool);

            ret
        }

        pub fn refresh_burnchain_view(&mut self) {
            let sortdb = self.sortdb.take().unwrap();
            let mut stacks_node = self.stacks_node.take().unwrap();
            let indexer = BitcoinIndexer::new_unit_test(&self.config.burnchain.working_dir);
            self.network
                .refresh_burnchain_view(&indexer, &sortdb, &mut stacks_node.chainstate, false)
                .unwrap();

            self.sortdb = Some(sortdb);
            self.stacks_node = Some(stacks_node);
        }

        pub fn for_each_convo_p2p<F, R>(&mut self, mut f: F) -> Vec<Result<R, net_error>>
        where
            F: FnMut(usize, &mut ConversationP2P) -> Result<R, net_error>,
        {
            let mut ret = vec![];
            for (event_id, convo) in self.network.peers.iter_mut() {
                let res = f(*event_id, convo);
                ret.push(res);
            }
            ret
        }

        pub fn get_burnchain_block_ops(
            &self,
            burn_block_hash: &BurnchainHeaderHash,
        ) -> Vec<BlockstackOperationType> {
            let burnchain_db =
                BurnchainDB::open(&self.config.burnchain.get_burnchaindb_path(), false).unwrap();
            burnchain_db
                .get_burnchain_block_ops(burn_block_hash)
                .unwrap()
        }

        pub fn get_burnchain_block_ops_at_height(
            &self,
            height: u64,
        ) -> Option<Vec<BlockstackOperationType>> {
            let sortdb = self.sortdb.as_ref().unwrap();
            let tip = SortitionDB::get_canonical_burn_chain_tip(sortdb.conn()).unwrap();
            let sort_handle = sortdb.index_handle(&tip.sortition_id);
            let Some(sn) = sort_handle.get_block_snapshot_by_height(height).unwrap() else {
                return None;
            };
            Some(self.get_burnchain_block_ops(&sn.burn_header_hash))
        }

        pub fn next_burnchain_block(
            &mut self,
            blockstack_ops: Vec<BlockstackOperationType>,
        ) -> (u64, BurnchainHeaderHash, ConsensusHash) {
            let x = self.inner_next_burnchain_block(blockstack_ops, true, true, true, false);
            (x.0, x.1, x.2)
        }

        pub fn next_burnchain_block_diverge(
            &mut self,
            blockstack_ops: Vec<BlockstackOperationType>,
        ) -> (u64, BurnchainHeaderHash, ConsensusHash) {
            let x = self.inner_next_burnchain_block(blockstack_ops, true, true, true, true);
            (x.0, x.1, x.2)
        }

        pub fn next_burnchain_block_and_missing_pox_anchor(
            &mut self,
            blockstack_ops: Vec<BlockstackOperationType>,
        ) -> (
            u64,
            BurnchainHeaderHash,
            ConsensusHash,
            Option<BlockHeaderHash>,
        ) {
            self.inner_next_burnchain_block(blockstack_ops, true, true, true, false)
        }

        pub fn next_burnchain_block_raw(
            &mut self,
            blockstack_ops: Vec<BlockstackOperationType>,
        ) -> (u64, BurnchainHeaderHash, ConsensusHash) {
            let x = self.inner_next_burnchain_block(blockstack_ops, false, false, true, false);
            (x.0, x.1, x.2)
        }

        pub fn next_burnchain_block_raw_sortition_only(
            &mut self,
            blockstack_ops: Vec<BlockstackOperationType>,
        ) -> (u64, BurnchainHeaderHash, ConsensusHash) {
            let x = self.inner_next_burnchain_block(blockstack_ops, false, false, false, false);
            (x.0, x.1, x.2)
        }

        pub fn next_burnchain_block_raw_and_missing_pox_anchor(
            &mut self,
            blockstack_ops: Vec<BlockstackOperationType>,
        ) -> (
            u64,
            BurnchainHeaderHash,
            ConsensusHash,
            Option<BlockHeaderHash>,
        ) {
            self.inner_next_burnchain_block(blockstack_ops, false, false, true, false)
        }

        pub fn set_ops_consensus_hash(
            blockstack_ops: &mut Vec<BlockstackOperationType>,
            ch: &ConsensusHash,
        ) {
            for op in blockstack_ops.iter_mut() {
                match op {
                    BlockstackOperationType::LeaderKeyRegister(ref mut data) => {
                        data.consensus_hash = (*ch).clone();
                    }
                    _ => {}
                }
            }
        }

        pub fn set_ops_burn_header_hash(
            blockstack_ops: &mut Vec<BlockstackOperationType>,
            bhh: &BurnchainHeaderHash,
        ) {
            for op in blockstack_ops.iter_mut() {
                op.set_burn_header_hash(bhh.clone());
            }
        }

        pub fn make_next_burnchain_block(
            burnchain: &Burnchain,
            tip_block_height: u64,
            tip_block_hash: &BurnchainHeaderHash,
            num_ops: u64,
            ops_determine_block_header: bool,
        ) -> BurnchainBlockHeader {
            test_debug!(
                "make_next_burnchain_block: tip_block_height={} tip_block_hash={} num_ops={}",
                tip_block_height,
                tip_block_hash,
                num_ops
            );
            let indexer = BitcoinIndexer::new_unit_test(&burnchain.working_dir);
            let parent_hdr = indexer
                .read_burnchain_header(tip_block_height)
                .unwrap()
                .unwrap();

            test_debug!("parent hdr ({}): {:?}", &tip_block_height, &parent_hdr);
            assert_eq!(&parent_hdr.block_hash, tip_block_hash);

            let now = BURNCHAIN_TEST_BLOCK_TIME;
            let block_header_hash = BurnchainHeaderHash::from_bitcoin_hash(
                &BitcoinIndexer::mock_bitcoin_header(
                    &parent_hdr.block_hash,
                    (now as u32)
                        + if ops_determine_block_header {
                            num_ops as u32
                        } else {
                            0
                        },
                )
                .bitcoin_hash(),
            );
            test_debug!(
                "Block header hash at {} is {}",
                tip_block_height + 1,
                &block_header_hash
            );

            let block_header = BurnchainBlockHeader {
                block_height: tip_block_height + 1,
                block_hash: block_header_hash.clone(),
                parent_block_hash: parent_hdr.block_hash.clone(),
                num_txs: num_ops,
                timestamp: now,
            };

            block_header
        }

        pub fn add_burnchain_block(
            burnchain: &Burnchain,
            block_header: &BurnchainBlockHeader,
            blockstack_ops: Vec<BlockstackOperationType>,
        ) {
            let mut burnchain_db =
                BurnchainDB::open(&burnchain.get_burnchaindb_path(), true).unwrap();

            let mut indexer = BitcoinIndexer::new_unit_test(&burnchain.working_dir);

            test_debug!(
                "Store header and block ops for {}-{} ({})",
                &block_header.block_hash,
                &block_header.parent_block_hash,
                block_header.block_height
            );
            indexer.raw_store_header(block_header.clone()).unwrap();
            burnchain_db
                .raw_store_burnchain_block(
                    &burnchain,
                    &indexer,
                    block_header.clone(),
                    blockstack_ops,
                )
                .unwrap();

            Burnchain::process_affirmation_maps(
                &burnchain,
                &mut burnchain_db,
                &indexer,
                block_header.block_height,
            )
            .unwrap();
        }

        /// Generate and commit the next burnchain block with the given block operations.
        /// * if `set_consensus_hash` is true, then each op's consensus_hash field will be set to
        /// that of the resulting block snapshot.
        /// * if `set_burn_hash` is true, then each op's burnchain header hash field will be set to
        /// that of the resulting block snapshot.
        ///
        /// Returns (
        ///     burnchain tip block height,
        ///     burnchain tip block hash,
        ///     burnchain tip consensus hash,
        ///     Option<missing PoX anchor block hash>
        /// )
        fn inner_next_burnchain_block(
            &mut self,
            mut blockstack_ops: Vec<BlockstackOperationType>,
            set_consensus_hash: bool,
            set_burn_hash: bool,
            update_burnchain: bool,
            ops_determine_block_header: bool,
        ) -> (
            u64,
            BurnchainHeaderHash,
            ConsensusHash,
            Option<BlockHeaderHash>,
        ) {
            let sortdb = self.sortdb.take().unwrap();
            let (block_height, block_hash, epoch_id) = {
                let tip = SortitionDB::get_canonical_burn_chain_tip(&sortdb.conn()).unwrap();
                let epoch_id = SortitionDB::get_stacks_epoch(&sortdb.conn(), tip.block_height + 1)
                    .unwrap()
                    .unwrap()
                    .epoch_id;

                if set_consensus_hash {
                    TestPeer::set_ops_consensus_hash(&mut blockstack_ops, &tip.consensus_hash);
                }

                let block_header = Self::make_next_burnchain_block(
                    &self.config.burnchain,
                    tip.block_height,
                    &tip.burn_header_hash,
                    blockstack_ops.len() as u64,
                    ops_determine_block_header,
                );

                if set_burn_hash {
                    TestPeer::set_ops_burn_header_hash(
                        &mut blockstack_ops,
                        &block_header.block_hash,
                    );
                }

                if update_burnchain {
                    Self::add_burnchain_block(
                        &self.config.burnchain,
                        &block_header,
                        blockstack_ops.clone(),
                    );
                }
                (block_header.block_height, block_header.block_hash, epoch_id)
            };

            let missing_pox_anchor_block_hash_opt = if epoch_id < StacksEpochId::Epoch30 {
                self.coord
                    .handle_new_burnchain_block()
                    .unwrap()
                    .into_missing_block_hash()
            } else {
                if self.coord.handle_new_nakamoto_burnchain_block().unwrap() {
                    None
                } else {
                    Some(BlockHeaderHash([0x00; 32]))
                }
            };

            let pox_id = {
                let ic = sortdb.index_conn();
                let tip_sort_id = SortitionDB::get_canonical_sortition_tip(sortdb.conn()).unwrap();
                let sortdb_reader = SortitionHandleConn::open_reader(&ic, &tip_sort_id).unwrap();
                sortdb_reader.get_pox_id().unwrap()
            };

            test_debug!(
                "\n\n{:?}: after burn block {:?}, tip PoX ID is {:?}\n\n",
                &self.to_neighbor().addr,
                &block_hash,
                &pox_id
            );

            let tip = SortitionDB::get_canonical_burn_chain_tip(&sortdb.conn()).unwrap();
            self.sortdb = Some(sortdb);
            (
                block_height,
                block_hash,
                tip.consensus_hash,
                missing_pox_anchor_block_hash_opt,
            )
        }

        /// Pre-process an epoch 2.x Stacks block.
        /// Validate it and store it to staging.
        pub fn preprocess_stacks_block(&mut self, block: &StacksBlock) -> Result<bool, String> {
            let sortdb = self.sortdb.take().unwrap();
            let mut node = self.stacks_node.take().unwrap();
            let res = {
                let sn = {
                    let ic = sortdb.index_conn();
                    let tip = SortitionDB::get_canonical_burn_chain_tip(&ic).unwrap();
                    let sn_opt = SortitionDB::get_block_snapshot_for_winning_stacks_block(
                        &ic,
                        &tip.sortition_id,
                        &block.block_hash(),
                    )
                    .unwrap();
                    if sn_opt.is_none() {
                        return Err(format!(
                            "No such block in canonical burn fork: {}",
                            &block.block_hash()
                        ));
                    }
                    sn_opt.unwrap()
                };

                let parent_sn = {
                    let db_handle = sortdb.index_handle(&sn.sortition_id);
                    let parent_sn = db_handle
                        .get_block_snapshot(&sn.parent_burn_header_hash)
                        .unwrap();
                    parent_sn.unwrap()
                };

                let ic = sortdb.index_conn();
                node.chainstate
                    .preprocess_anchored_block(
                        &ic,
                        &sn.consensus_hash,
                        block,
                        &parent_sn.consensus_hash,
                        5,
                    )
                    .map_err(|e| format!("Failed to preprocess anchored block: {:?}", &e))
            };
            if res.is_ok() {
                let pox_id = {
                    let ic = sortdb.index_conn();
                    let tip_sort_id =
                        SortitionDB::get_canonical_sortition_tip(sortdb.conn()).unwrap();
                    let sortdb_reader =
                        SortitionHandleConn::open_reader(&ic, &tip_sort_id).unwrap();
                    sortdb_reader.get_pox_id().unwrap()
                };
                test_debug!(
                    "\n\n{:?}: after stacks block {:?}, tip PoX ID is {:?}\n\n",
                    &self.to_neighbor().addr,
                    &block.block_hash(),
                    &pox_id
                );
                self.coord.handle_new_stacks_block().unwrap();
            }

            self.sortdb = Some(sortdb);
            self.stacks_node = Some(node);
            res
        }

        /// Preprocess epoch 2.x microblocks.
        /// Validate them and store them to staging.
        pub fn preprocess_stacks_microblocks(
            &mut self,
            microblocks: &Vec<StacksMicroblock>,
        ) -> Result<bool, String> {
            assert!(microblocks.len() > 0);
            let sortdb = self.sortdb.take().unwrap();
            let mut node = self.stacks_node.take().unwrap();
            let res = {
                let anchor_block_hash = microblocks[0].header.prev_block.clone();
                let sn = {
                    let ic = sortdb.index_conn();
                    let tip = SortitionDB::get_canonical_burn_chain_tip(&ic).unwrap();
                    let sn_opt = SortitionDB::get_block_snapshot_for_winning_stacks_block(
                        &ic,
                        &tip.sortition_id,
                        &anchor_block_hash,
                    )
                    .unwrap();
                    if sn_opt.is_none() {
                        return Err(format!(
                            "No such block in canonical burn fork: {}",
                            &anchor_block_hash
                        ));
                    }
                    sn_opt.unwrap()
                };

                let mut res = Ok(true);
                for mblock in microblocks.iter() {
                    res = node
                        .chainstate
                        .preprocess_streamed_microblock(
                            &sn.consensus_hash,
                            &anchor_block_hash,
                            mblock,
                        )
                        .map_err(|e| format!("Failed to preprocess microblock: {:?}", &e));

                    if res.is_err() {
                        break;
                    }
                }
                res
            };

            self.sortdb = Some(sortdb);
            self.stacks_node = Some(node);
            res
        }

        /// Store the given epoch 2.x Stacks block and microblock to staging, and then try and
        /// process them.
        pub fn process_stacks_epoch_at_tip(
            &mut self,
            block: &StacksBlock,
            microblocks: &Vec<StacksMicroblock>,
        ) -> () {
            let sortdb = self.sortdb.take().unwrap();
            let mut node = self.stacks_node.take().unwrap();
            {
                let ic = sortdb.index_conn();
                let tip = SortitionDB::get_canonical_burn_chain_tip(&ic).unwrap();
                node.chainstate
                    .preprocess_stacks_epoch(&ic, &tip, block, microblocks)
                    .unwrap();
            }
            self.coord.handle_new_stacks_block().unwrap();

            let pox_id = {
                let ic = sortdb.index_conn();
                let tip_sort_id = SortitionDB::get_canonical_sortition_tip(sortdb.conn()).unwrap();
                let sortdb_reader = SortitionHandleConn::open_reader(&ic, &tip_sort_id).unwrap();
                sortdb_reader.get_pox_id().unwrap()
            };
            test_debug!(
                "\n\n{:?}: after stacks block {:?}, tip PoX ID is {:?}\n\n",
                &self.to_neighbor().addr,
                &block.block_hash(),
                &pox_id
            );

            self.sortdb = Some(sortdb);
            self.stacks_node = Some(node);
        }

        /// Store the given epoch 2.x Stacks block and microblock to the given node's staging,
        /// using the given sortition DB as well, and then try and process them.
        fn inner_process_stacks_epoch_at_tip(
            &mut self,
            sortdb: &SortitionDB,
            node: &mut TestStacksNode,
            block: &StacksBlock,
            microblocks: &Vec<StacksMicroblock>,
        ) -> Result<(), coordinator_error> {
            {
                let ic = sortdb.index_conn();
                let tip = SortitionDB::get_canonical_burn_chain_tip(&ic)?;
                node.chainstate
                    .preprocess_stacks_epoch(&ic, &tip, block, microblocks)?;
            }
            self.coord.handle_new_stacks_block()?;

            let pox_id = {
                let ic = sortdb.index_conn();
                let tip_sort_id = SortitionDB::get_canonical_sortition_tip(sortdb.conn())?;
                let sortdb_reader = SortitionHandleConn::open_reader(&ic, &tip_sort_id)?;
                sortdb_reader.get_pox_id()?;
            };
            test_debug!(
                "\n\n{:?}: after stacks block {:?}, tip PoX ID is {:?}\n\n",
                &self.to_neighbor().addr,
                &block.block_hash(),
                &pox_id
            );
            Ok(())
        }

        /// Store the given epoch 2.x Stacks block and microblock to the given node's staging,
        /// and then try and process them.
        pub fn process_stacks_epoch_at_tip_checked(
            &mut self,
            block: &StacksBlock,
            microblocks: &Vec<StacksMicroblock>,
        ) -> Result<(), coordinator_error> {
            let sortdb = self.sortdb.take().unwrap();
            let mut node = self.stacks_node.take().unwrap();
            let res =
                self.inner_process_stacks_epoch_at_tip(&sortdb, &mut node, block, microblocks);
            self.sortdb = Some(sortdb);
            self.stacks_node = Some(node);
            res
        }

        /// Accept a new Stacks block and microblocks via the relayer, and then try to process
        /// them.
        pub fn process_stacks_epoch(
            &mut self,
            block: &StacksBlock,
            consensus_hash: &ConsensusHash,
            microblocks: &Vec<StacksMicroblock>,
        ) -> () {
            let sortdb = self.sortdb.take().unwrap();
            let mut node = self.stacks_node.take().unwrap();
            {
                let ic = sortdb.index_conn();
                Relayer::process_new_anchored_block(
                    &ic,
                    &mut node.chainstate,
                    consensus_hash,
                    block,
                    0,
                )
                .unwrap();

                let block_hash = block.block_hash();
                for mblock in microblocks.iter() {
                    node.chainstate
                        .preprocess_streamed_microblock(consensus_hash, &block_hash, mblock)
                        .unwrap();
                }
            }
            self.coord.handle_new_stacks_block().unwrap();

            let pox_id = {
                let ic = sortdb.index_conn();
                let tip_sort_id = SortitionDB::get_canonical_sortition_tip(sortdb.conn()).unwrap();
                let sortdb_reader = SortitionHandleConn::open_reader(&ic, &tip_sort_id).unwrap();
                sortdb_reader.get_pox_id().unwrap()
            };

            test_debug!(
                "\n\n{:?}: after stacks block {:?}, tip PoX ID is {:?}\n\n",
                &self.to_neighbor().addr,
                &block.block_hash(),
                &pox_id
            );

            self.sortdb = Some(sortdb);
            self.stacks_node = Some(node);
        }

        pub fn add_empty_burnchain_block(&mut self) -> (u64, BurnchainHeaderHash, ConsensusHash) {
            self.next_burnchain_block(vec![])
        }

        pub fn mempool(&mut self) -> &mut MemPoolDB {
            self.mempool.as_mut().unwrap()
        }

        pub fn chainstate(&mut self) -> &mut StacksChainState {
            &mut self.stacks_node.as_mut().unwrap().chainstate
        }

        pub fn sortdb(&mut self) -> &mut SortitionDB {
            self.sortdb.as_mut().unwrap()
        }

        pub fn with_db_state<F, R>(&mut self, f: F) -> Result<R, net_error>
        where
            F: FnOnce(
                &mut SortitionDB,
                &mut StacksChainState,
                &mut Relayer,
                &mut MemPoolDB,
            ) -> Result<R, net_error>,
        {
            let mut sortdb = self.sortdb.take().unwrap();
            let mut stacks_node = self.stacks_node.take().unwrap();
            let mut mempool = self.mempool.take().unwrap();

            let res = f(
                &mut sortdb,
                &mut stacks_node.chainstate,
                &mut self.relayer,
                &mut mempool,
            );

            self.stacks_node = Some(stacks_node);
            self.sortdb = Some(sortdb);
            self.mempool = Some(mempool);
            res
        }

        pub fn with_mining_state<F, R>(&mut self, f: F) -> Result<R, net_error>
        where
            F: FnOnce(
                &mut SortitionDB,
                &mut TestMiner,
                &mut TestMiner,
                &mut TestStacksNode,
            ) -> Result<R, net_error>,
        {
            let mut stacks_node = self.stacks_node.take().unwrap();
            let mut sortdb = self.sortdb.take().unwrap();
            let res = f(
                &mut sortdb,
                &mut self.miner,
                &mut self.config.spending_account,
                &mut stacks_node,
            );
            self.sortdb = Some(sortdb);
            self.stacks_node = Some(stacks_node);
            res
        }

        pub fn with_network_state<F, R>(&mut self, f: F) -> Result<R, net_error>
        where
            F: FnOnce(
                &mut SortitionDB,
                &mut StacksChainState,
                &mut PeerNetwork,
                &mut Relayer,
                &mut MemPoolDB,
            ) -> Result<R, net_error>,
        {
            let mut sortdb = self.sortdb.take().unwrap();
            let mut stacks_node = self.stacks_node.take().unwrap();
            let mut mempool = self.mempool.take().unwrap();

            let res = f(
                &mut sortdb,
                &mut stacks_node.chainstate,
                &mut self.network,
                &mut self.relayer,
                &mut mempool,
            );

            self.stacks_node = Some(stacks_node);
            self.sortdb = Some(sortdb);
            self.mempool = Some(mempool);
            res
        }

        pub fn with_peer_state<F, R>(&mut self, f: F) -> Result<R, net_error>
        where
            F: FnOnce(
                &mut TestPeer,
                &mut SortitionDB,
                &mut StacksChainState,
                &mut MemPoolDB,
            ) -> Result<R, net_error>,
        {
            let mut sortdb = self.sortdb.take().unwrap();
            let mut stacks_node = self.stacks_node.take().unwrap();
            let mut mempool = self.mempool.take().unwrap();

            let res = f(self, &mut sortdb, &mut stacks_node.chainstate, &mut mempool);

            self.stacks_node = Some(stacks_node);
            self.sortdb = Some(sortdb);
            self.mempool = Some(mempool);
            res
        }

        /// Make a tenure with the given transactions. Creates a coinbase tx with the given nonce, and then increments
        /// the provided reference.
        pub fn tenure_with_txs(
            &mut self,
            txs: &[StacksTransaction],
            coinbase_nonce: &mut usize,
        ) -> StacksBlockId {
            let microblock_privkey = self.miner.next_microblock_privkey();
            let microblock_pubkeyhash =
                Hash160::from_node_public_key(&StacksPublicKey::from_private(&microblock_privkey));
            let tip =
                SortitionDB::get_canonical_burn_chain_tip(&self.sortdb.as_ref().unwrap().conn())
                    .unwrap();
            let burnchain = self.config.burnchain.clone();
            let (burn_ops, stacks_block, microblocks) = self.make_tenure(
                |ref mut miner,
                 ref mut sortdb,
                 ref mut chainstate,
                 vrf_proof,
                 ref parent_opt,
                 ref parent_microblock_header_opt| {
                    let parent_tip = get_parent_tip(parent_opt, chainstate, sortdb);
                    let coinbase_tx = make_coinbase(miner, *coinbase_nonce);

                    let mut block_txs = vec![coinbase_tx];
                    block_txs.extend_from_slice(txs);

                    let block_builder = StacksBlockBuilder::make_regtest_block_builder(
                        &burnchain,
                        &parent_tip,
                        vrf_proof,
                        tip.total_burn,
                        microblock_pubkeyhash,
                    )
                    .unwrap();
                    let (anchored_block, _size, _cost) =
                        StacksBlockBuilder::make_anchored_block_from_txs(
                            block_builder,
                            chainstate,
                            &sortdb.index_handle(&tip.sortition_id),
                            block_txs,
                        )
                        .unwrap();
                    (anchored_block, vec![])
                },
            );

            let (_, _, consensus_hash) = self.next_burnchain_block(burn_ops);
            self.process_stacks_epoch_at_tip(&stacks_block, &microblocks);

            *coinbase_nonce += 1;

            let tip_id = StacksBlockId::new(&consensus_hash, &stacks_block.block_hash());

            if let Some((start_check_cycle, end_check_cycle)) = self.config.check_pox_invariants {
                pox_2_tests::check_all_stacker_link_invariants(
                    self,
                    &tip_id,
                    start_check_cycle,
                    end_check_cycle,
                );
            }

            self.refresh_burnchain_view();
            tip_id
        }

        /// Make a tenure, using `tenure_builder` to generate a Stacks block and a list of
        /// microblocks.
        pub fn make_tenure<F>(
            &mut self,
            mut tenure_builder: F,
        ) -> (
            Vec<BlockstackOperationType>,
            StacksBlock,
            Vec<StacksMicroblock>,
        )
        where
            F: FnMut(
                &mut TestMiner,
                &mut SortitionDB,
                &mut StacksChainState,
                VRFProof,
                Option<&StacksBlock>,
                Option<&StacksMicroblockHeader>,
            ) -> (StacksBlock, Vec<StacksMicroblock>),
        {
            let mut sortdb = self.sortdb.take().unwrap();
            let tip = SortitionDB::get_canonical_burn_chain_tip(sortdb.conn()).unwrap();

            let mut burn_block = TestBurnchainBlock::new(&tip, 0);
            let mut stacks_node = self.stacks_node.take().unwrap();

            let parent_block_opt = stacks_node.get_last_anchored_block(&self.miner);
            let parent_sortition_opt = match parent_block_opt.as_ref() {
                Some(parent_block) => {
                    let ic = sortdb.index_conn();
                    SortitionDB::get_block_snapshot_for_winning_stacks_block(
                        &ic,
                        &tip.sortition_id,
                        &parent_block.block_hash(),
                    )
                    .unwrap()
                }
                None => None,
            };

            let parent_microblock_header_opt =
                get_last_microblock_header(&stacks_node, &self.miner, parent_block_opt.as_ref());
            let last_key = stacks_node.get_last_key(&self.miner);

            let network_id = self.config.network_id;
            let chainstate_path = self.chainstate_path.clone();
            let burn_block_height = burn_block.block_height;

            let proof = self
                .miner
                .make_proof(
                    &last_key.public_key,
                    &burn_block.parent_snapshot.sortition_hash,
                )
                .expect(&format!(
                    "FATAL: no private key for {}",
                    last_key.public_key.to_hex()
                ));

            let (stacks_block, microblocks) = tenure_builder(
                &mut self.miner,
                &mut sortdb,
                &mut stacks_node.chainstate,
                proof,
                parent_block_opt.as_ref(),
                parent_microblock_header_opt.as_ref(),
            );

            let mut block_commit_op = stacks_node.make_tenure_commitment(
                &mut sortdb,
                &mut burn_block,
                &mut self.miner,
                &stacks_block,
                &microblocks,
                1000,
                &last_key,
                parent_sortition_opt.as_ref(),
            );

            // patch up block-commit -- these blocks all mine off of genesis
            if stacks_block.header.parent_block == BlockHeaderHash([0u8; 32]) {
                block_commit_op.parent_block_ptr = 0;
                block_commit_op.parent_vtxindex = 0;
            }

            let leader_key_op = stacks_node.add_key_register(&mut burn_block, &mut self.miner);

            // patch in reward set info
            match get_next_recipients(
                &tip,
                &mut stacks_node.chainstate,
                &mut sortdb,
                &self.config.burnchain,
                &OnChainRewardSetProvider::new(),
                true,
            ) {
                Ok(recipients) => {
                    block_commit_op.commit_outs = match recipients {
                        Some(info) => {
                            let mut recipients = info
                                .recipients
                                .into_iter()
                                .map(|x| x.0)
                                .collect::<Vec<PoxAddress>>();
                            if recipients.len() == 1 {
                                recipients.push(PoxAddress::standard_burn_address(false));
                            }
                            recipients
                        }
                        None => {
                            if self
                                .config
                                .burnchain
                                .is_in_prepare_phase(burn_block.block_height)
                            {
                                vec![PoxAddress::standard_burn_address(false)]
                            } else {
                                vec![
                                    PoxAddress::standard_burn_address(false),
                                    PoxAddress::standard_burn_address(false),
                                ]
                            }
                        }
                    };
                    test_debug!(
                        "Block commit at height {} has {} recipients: {:?}",
                        block_commit_op.block_height,
                        block_commit_op.commit_outs.len(),
                        &block_commit_op.commit_outs
                    );
                }
                Err(e) => {
                    panic!("Failure fetching recipient set: {:?}", e);
                }
            };

            self.stacks_node = Some(stacks_node);
            self.sortdb = Some(sortdb);
            (
                vec![
                    BlockstackOperationType::LeaderKeyRegister(leader_key_op),
                    BlockstackOperationType::LeaderBlockCommit(block_commit_op),
                ],
                stacks_block,
                microblocks,
            )
        }

        /// Produce a default, non-empty tenure for epoch 2.x
        pub fn make_default_tenure(
            &mut self,
        ) -> (
            Vec<BlockstackOperationType>,
            StacksBlock,
            Vec<StacksMicroblock>,
        ) {
            let mut sortdb = self.sortdb.take().unwrap();
            let mut burn_block = {
                let sn = SortitionDB::get_canonical_burn_chain_tip(sortdb.conn()).unwrap();
                TestBurnchainBlock::new(&sn, 0)
            };

            let mut stacks_node = self.stacks_node.take().unwrap();

            let parent_block_opt = stacks_node.get_last_anchored_block(&self.miner);
            let parent_microblock_header_opt =
                get_last_microblock_header(&stacks_node, &self.miner, parent_block_opt.as_ref());
            let last_key = stacks_node.get_last_key(&self.miner);

            let network_id = self.config.network_id;
            let chainstate_path = self.chainstate_path.clone();
            let burn_block_height = burn_block.block_height;

            let (stacks_block, microblocks, block_commit_op) = stacks_node.mine_stacks_block(
                &mut sortdb,
                &mut self.miner,
                &mut burn_block,
                &last_key,
                parent_block_opt.as_ref(),
                1000,
                |mut builder, ref mut miner, ref sortdb| {
                    let (mut miner_chainstate, _) =
                        StacksChainState::open(false, network_id, &chainstate_path, None).unwrap();
                    let sort_iconn = sortdb.index_handle_at_tip();

                    let mut miner_epoch_info = builder
                        .pre_epoch_begin(&mut miner_chainstate, &sort_iconn, true)
                        .unwrap();
                    let mut epoch = builder
                        .epoch_begin(&sort_iconn, &mut miner_epoch_info)
                        .unwrap()
                        .0;

                    let (stacks_block, microblocks) =
                        mine_smart_contract_block_contract_call_microblock(
                            &mut epoch,
                            &mut builder,
                            miner,
                            burn_block_height as usize,
                            parent_microblock_header_opt.as_ref(),
                        );

                    builder.epoch_finish(epoch).unwrap();
                    (stacks_block, microblocks)
                },
            );

            let leader_key_op = stacks_node.add_key_register(&mut burn_block, &mut self.miner);

            self.stacks_node = Some(stacks_node);
            self.sortdb = Some(sortdb);
            (
                vec![
                    BlockstackOperationType::LeaderKeyRegister(leader_key_op),
                    BlockstackOperationType::LeaderBlockCommit(block_commit_op),
                ],
                stacks_block,
                microblocks,
            )
        }

        pub fn to_neighbor(&self) -> Neighbor {
            self.config.to_neighbor()
        }

        pub fn to_peer_host(&self) -> PeerHost {
            self.config.to_peer_host()
        }

        pub fn get_public_key(&self) -> Secp256k1PublicKey {
            let local_peer = PeerDB::get_local_peer(&self.network.peerdb.conn()).unwrap();
            Secp256k1PublicKey::from_private(&local_peer.private_key)
        }

        pub fn get_peerdb_conn(&self) -> &DBConn {
            self.network.peerdb.conn()
        }

        pub fn get_burnchain_view(&mut self) -> Result<BurnchainView, db_error> {
            let sortdb = self.sortdb.take().unwrap();
            let view_res = {
                let chaintip =
                    SortitionDB::get_canonical_burn_chain_tip(&sortdb.index_conn()).unwrap();
                SortitionDB::get_burnchain_view(
                    &sortdb.index_conn(),
                    &self.config.burnchain,
                    &chaintip,
                )
            };
            self.sortdb = Some(sortdb);
            view_res
        }

        pub fn dump_frontier(&self) -> () {
            let conn = self.network.peerdb.conn();
            let peers = PeerDB::get_all_peers(conn).unwrap();
            debug!("--- BEGIN ALL PEERS ({}) ---", peers.len());
            debug!("{:#?}", &peers);
            debug!("--- END ALL PEERS ({}) -----", peers.len());
        }

        pub fn p2p_socketaddr(&self) -> SocketAddr {
            SocketAddr::new(
                IpAddr::V4(Ipv4Addr::new(127, 0, 0, 1)),
                self.config.server_port,
            )
        }

        pub fn make_client_convo(&self) -> ConversationP2P {
            ConversationP2P::new(
                self.config.network_id,
                self.config.peer_version,
                &self.config.burnchain,
                &SocketAddr::new(
                    IpAddr::V4(Ipv4Addr::new(127, 0, 0, 1)),
                    self.config.server_port,
                ),
                &self.config.connection_opts,
                false,
                0,
                self.config
                    .epochs
                    .clone()
                    .unwrap_or(StacksEpoch::unit_test_3_0(0)),
            )
        }

        pub fn make_client_local_peer(&self, privk: StacksPrivateKey) -> LocalPeer {
            LocalPeer::new(
                self.config.network_id,
                self.network.local_peer.parent_network_id,
                PeerAddress::from_socketaddr(&SocketAddr::new(
                    IpAddr::V4(Ipv4Addr::new(127, 0, 0, 1)),
                    self.config.server_port,
                )),
                self.config.server_port,
                Some(privk),
                u64::MAX,
                UrlString::try_from(format!("http://127.0.0.1:{}", self.config.http_port).as_str())
                    .unwrap(),
                vec![],
            )
        }

        pub fn get_burn_block_height(&self) -> u64 {
            SortitionDB::get_canonical_burn_chain_tip(
                &self.sortdb.as_ref().expect("Failed to get sortdb").conn(),
            )
            .expect("Failed to get canonical burn chain tip")
            .block_height
        }

        pub fn get_reward_cycle(&self) -> u64 {
            let block_height = self.get_burn_block_height();
            self.config
                .burnchain
                .block_height_to_reward_cycle(block_height)
                .expect(&format!(
                    "Failed to get reward cycle for block height {}",
                    block_height
                ))
        }

        /// Verify that the sortition DB migration into Nakamoto worked correctly.
        pub fn check_nakamoto_migration(&mut self) {
            let mut sortdb = self.sortdb.take().unwrap();
            let mut node = self.stacks_node.take().unwrap();
            let chainstate = &mut node.chainstate;

            let tip = SortitionDB::get_canonical_burn_chain_tip(sortdb.conn()).unwrap();
            let epochs = SortitionDB::get_stacks_epochs(sortdb.conn()).unwrap();
            let epoch_3_idx =
                StacksEpoch::find_epoch_by_id(&epochs, StacksEpochId::Epoch30).unwrap();
            let epoch_3 = epochs[epoch_3_idx].clone();

            let mut all_chain_tips = sortdb.get_all_stacks_chain_tips().unwrap();
            let mut all_preprocessed_reward_sets =
                SortitionDB::get_all_preprocessed_reward_sets(sortdb.conn()).unwrap();

            // see that we can reconstruct the canonical chain tips for epoch 2.5 and earlier
            // NOTE: the migration logic DOES NOT WORK and IS NOT MEANT TO WORK with Nakamoto blocks,
            // so test this only with epoch 2 blocks before the epoch2-3 transition.
            let epoch2_sns: Vec<_> = sortdb
                .get_all_snapshots()
                .unwrap()
                .into_iter()
                .filter(|sn| sn.block_height + 1 < epoch_3.start_height)
                .collect();

            let epoch2_chs: HashSet<_> = epoch2_sns
                .iter()
                .map(|sn| sn.consensus_hash.clone())
                .collect();

            let expected_epoch2_chain_tips: Vec<_> = all_chain_tips
                .clone()
                .into_iter()
                .filter(|tip| epoch2_chs.contains(&tip.1))
                .collect();

            let tx = sortdb.tx_begin().unwrap();
            tx.execute(
                "CREATE TABLE stacks_chain_tips_backup AS SELECT * FROM stacks_chain_tips;",
                NO_PARAMS,
            )
            .unwrap();
            tx.execute("DELETE FROM stacks_chain_tips;", NO_PARAMS)
                .unwrap();
            tx.commit().unwrap();

            // NOTE: this considers each and every snapshot, but we only care about epoch2.x
            sortdb.apply_schema_8_stacks_chain_tips(&tip).unwrap();
            let migrated_epoch2_chain_tips: Vec<_> = sortdb
                .get_all_stacks_chain_tips()
                .unwrap()
                .into_iter()
                .filter(|tip| epoch2_chs.contains(&tip.1))
                .collect();

            // what matters is that the last tip is the same, and that each sortition has a chain tip.
            // depending on block arrival order, different sortitions might have witnessed different
            // stacks blocks as their chain tips, however.
            assert_eq!(
                migrated_epoch2_chain_tips.last().unwrap(),
                expected_epoch2_chain_tips.last().unwrap()
            );
            assert_eq!(
                migrated_epoch2_chain_tips.len(),
                expected_epoch2_chain_tips.len()
            );

            // restore
            let tx = sortdb.tx_begin().unwrap();
            tx.execute("DROP TABLE stacks_chain_tips;", NO_PARAMS)
                .unwrap();
            tx.execute(
                "ALTER TABLE stacks_chain_tips_backup RENAME TO stacks_chain_tips;",
                NO_PARAMS,
            )
            .unwrap();
            tx.commit().unwrap();

            // see that we calculate all the prior reward set infos
            let mut expected_epoch2_reward_sets: Vec<_> =
                SortitionDB::get_all_preprocessed_reward_sets(sortdb.conn())
                    .unwrap()
                    .into_iter()
                    .filter(|(sort_id, rc_info)| {
                        let sn = SortitionDB::get_block_snapshot(sortdb.conn(), &sort_id)
                            .unwrap()
                            .unwrap();
                        let rc_sn = sortdb
                            .pox_constants
                            .block_height_to_reward_cycle(
                                sortdb.first_block_height,
                                sn.block_height,
                            )
                            .unwrap();
                        let rc_height = sortdb
                            .pox_constants
                            .reward_cycle_to_block_height(sortdb.first_block_height, rc_sn + 1);
                        sn.block_height <= epoch_3.start_height && sn.block_height < rc_height
                    })
                    .collect();

            let tx = sortdb.tx_begin().unwrap();
            tx.execute("CREATE TABLE preprocessed_reward_sets_backup AS SELECT * FROM preprocessed_reward_sets;", NO_PARAMS).unwrap();
            tx.execute("DELETE FROM preprocessed_reward_sets;", NO_PARAMS)
                .unwrap();
            tx.commit().unwrap();

            let migrator = SortitionDBMigrator::new(
                self.config.burnchain.clone(),
                &self.chainstate_path,
                None,
            )
            .unwrap();
            sortdb
                .apply_schema_8_preprocessed_reward_sets(&tip, migrator)
                .unwrap();

            let mut migrated_epoch2_reward_sets: Vec<_> =
                SortitionDB::get_all_preprocessed_reward_sets(sortdb.conn())
                    .unwrap()
                    .into_iter()
                    .filter(|(sort_id, rc_info)| {
                        let sn = SortitionDB::get_block_snapshot(sortdb.conn(), &sort_id)
                            .unwrap()
                            .unwrap();
                        sn.block_height < epoch_3.start_height
                    })
                    .collect();

            expected_epoch2_reward_sets.sort_by(|a, b| a.0.cmp(&b.0));
            migrated_epoch2_reward_sets.sort_by(|a, b| a.0.cmp(&b.0));

            assert_eq!(expected_epoch2_reward_sets, migrated_epoch2_reward_sets);

            let tx = sortdb.tx_begin().unwrap();
            tx.execute("DROP TABLE preprocessed_reward_sets;", NO_PARAMS)
                .unwrap();
            tx.execute(
                "ALTER TABLE preprocessed_reward_sets_backup RENAME TO preprocessed_reward_sets;",
                NO_PARAMS,
            )
            .unwrap();
            tx.commit().unwrap();

            // sanity check -- restored tables are the same
            let mut restored_chain_tips = sortdb.get_all_stacks_chain_tips().unwrap();
            let mut restored_reward_sets =
                SortitionDB::get_all_preprocessed_reward_sets(sortdb.conn()).unwrap();

            all_chain_tips.sort_by(|a, b| a.0.cmp(&b.0));
            restored_chain_tips.sort_by(|a, b| a.0.cmp(&b.0));

            all_preprocessed_reward_sets.sort_by(|a, b| a.0.cmp(&b.0));
            restored_reward_sets.sort_by(|a, b| a.0.cmp(&b.0));

            assert_eq!(restored_chain_tips, all_chain_tips);
            assert_eq!(restored_reward_sets, all_preprocessed_reward_sets);

            self.sortdb = Some(sortdb);
            self.stacks_node = Some(node);
        }
    }

    pub fn to_addr(sk: &StacksPrivateKey) -> StacksAddress {
        StacksAddress::from_public_keys(
            C32_ADDRESS_VERSION_TESTNET_SINGLESIG,
            &AddressHashMode::SerializeP2PKH,
            1,
            &vec![StacksPublicKey::from_private(sk)],
        )
        .unwrap()
    }
}<|MERGE_RESOLUTION|>--- conflicted
+++ resolved
@@ -2791,12 +2791,8 @@
 
             let receipts_res = self.relayer.process_network_result(
                 self.network.get_local_peer(),
-<<<<<<< HEAD
                 &mut net_result.clone(),
-=======
-                &mut net_result,
                 &self.network.burnchain,
->>>>>>> 56459490
                 &mut sortdb,
                 &mut stacks_node.chainstate,
                 &mut mempool,
