--- conflicted
+++ resolved
@@ -442,11 +442,7 @@
         );
 
         let (addr, pingback_peer) = match network.get_walk_pingbacks().iter().skip(idx).next() {
-<<<<<<< HEAD
-            Some((addr, pingback_peer)) => (addr.to_owned(), pingback_peer.to_owned()),
-=======
             Some((addr, pingback_peer)) => (addr, pingback_peer),
->>>>>>> 44e4d860
             None => {
                 return Err(net_error::NoSuchNeighbor);
             }
