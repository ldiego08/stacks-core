// Copyright (C) 2013-2020 Blockstack PBC, a public benefit corporation
// Copyright (C) 2020 Stacks Open Internet Foundation
//
// This program is free software: you can redistribute it and/or modify
// it under the terms of the GNU General Public License as published by
// the Free Software Foundation, either version 3 of the License, or
// (at your option) any later version.
//
// This program is distributed in the hope that it will be useful,
// but WITHOUT ANY WARRANTY; without even the implied warranty of
// MERCHANTABILITY or FITNESS FOR A PARTICULAR PURPOSE.  See the
// GNU General Public License for more details.
//
// You should have received a copy of the GNU General Public License
// along with this program.  If not, see <http://www.gnu.org/licenses/>.

#![allow(unused_imports)]
#![allow(dead_code)]
#![allow(non_camel_case_types)]
#![allow(non_snake_case)]
#![allow(non_upper_case_globals)]

#[macro_use]
extern crate stacks_common;

#[macro_use(o, slog_log, slog_trace, slog_debug, slog_info, slog_warn, slog_error)]
extern crate slog;

use std::collections::{HashMap, HashSet};
use std::convert::TryFrom;
use std::fs::{File, OpenOptions};
use std::io::prelude::*;
use std::io::BufReader;
use std::{env, fs, io, process, thread};

use blockstack_lib::burnchains::bitcoin::indexer::{
    BitcoinIndexer, BitcoinIndexerConfig, BitcoinIndexerRuntime,
};
use blockstack_lib::burnchains::bitcoin::{spv, BitcoinNetworkType};
use blockstack_lib::burnchains::db::{BurnchainBlockData, BurnchainDB};
use blockstack_lib::burnchains::{
    Address, Burnchain, PoxConstants, Txid, BLOCKSTACK_MAGIC_MAINNET,
};
use blockstack_lib::chainstate::burn::db::sortdb::SortitionDB;
use blockstack_lib::chainstate::burn::ConsensusHash;
use blockstack_lib::chainstate::nakamoto::NakamotoChainState;
use blockstack_lib::chainstate::stacks::db::blocks::{DummyEventDispatcher, StagingBlock};
use blockstack_lib::chainstate::stacks::db::{
    ChainStateBootData, StacksBlockHeaderTypes, StacksChainState, StacksHeaderInfo,
};
use blockstack_lib::chainstate::stacks::index::marf::{MARFOpenOpts, MarfConnection, MARF};
use blockstack_lib::chainstate::stacks::index::ClarityMarfTrieId;
use blockstack_lib::chainstate::stacks::miner::*;
use blockstack_lib::chainstate::stacks::{StacksBlockHeader, *};
use blockstack_lib::clarity::vm::costs::ExecutionCost;
use blockstack_lib::clarity::vm::types::StacksAddressExtensions;
use blockstack_lib::clarity::vm::ClarityVersion;
use blockstack_lib::clarity_cli;
use blockstack_lib::clarity_cli::vm_execute;
use blockstack_lib::core::{MemPoolDB, *};
use blockstack_lib::cost_estimates::metrics::UnitMetric;
use blockstack_lib::cost_estimates::UnitEstimator;
use blockstack_lib::net::db::LocalPeer;
use blockstack_lib::net::p2p::PeerNetwork;
use blockstack_lib::net::relay::Relayer;
use blockstack_lib::net::StacksMessage;
use blockstack_lib::util_lib::db::sqlite_open;
use blockstack_lib::util_lib::strings::UrlString;
use libstackerdb::StackerDBChunkData;
use rusqlite::types::ToSql;
use rusqlite::{Connection, OpenFlags};
use serde_json::{json, Value};
use stacks_common::codec::{read_next, DeserializeWithEpoch, StacksMessageCodec};
use stacks_common::types::chainstate::{
    BlockHeaderHash, BurnchainHeaderHash, PoxId, StacksAddress, StacksBlockId,
};
use stacks_common::types::net::PeerAddress;
use stacks_common::util::hash::{hex_bytes, to_hex, Hash160};
use stacks_common::util::retry::LogReader;
use stacks_common::util::secp256k1::{Secp256k1PrivateKey, Secp256k1PublicKey};
use stacks_common::util::vrf::VRFProof;
use stacks_common::util::{get_epoch_time_ms, log, sleep_ms};

fn main() {
    let mut argv: Vec<String> = env::args().collect();
    if argv.len() < 2 {
        eprintln!("Usage: {} command [args...]", argv[0]);
        process::exit(1);
    }

    if argv[1] == "--version" {
        println!(
            "{}",
            &blockstack_lib::version_string(
                option_env!("CARGO_PKG_NAME").unwrap_or(&argv[0]),
                option_env!("CARGO_PKG_VERSION").unwrap_or("0.0.0.0")
            )
        );
        process::exit(0);
    }

    if argv[1] == "peer-pub-key" {
        if argv.len() < 3 {
            eprintln!("Usage: {} peer-pub-key <local-peer-seed>", argv[0]);
            process::exit(1);
        }

        let local_seed = hex_bytes(&argv[2]).expect("Failed to parse hex input local-peer-seed");
        let node_privkey = Secp256k1PrivateKey::from_seed(&local_seed);
        let pubkey = Secp256k1PublicKey::from_private(&node_privkey).to_hex();
        println!("{}", pubkey);
        process::exit(0);
    }

    if argv[1] == "decode-bitcoin-header" {
        if argv.len() < 4 {
            eprintln!(
                "Usage: {} decode-bitcoin-header [-t|-r] BLOCK_HEIGHT PATH",
                argv[0]
            );
            process::exit(1);
        }

        let mut testnet = false;
        let mut regtest = false;
        let mut idx = 0;
        for i in 0..argv.len() {
            if argv[i] == "-t" {
                testnet = true;
                idx = i;
            } else if argv[i] == "-r" {
                regtest = true;
                idx = i;
            }
        }
        if regtest && testnet {
            // don't allow both
            eprintln!(
                "Usage: {} decode-bitcoin-header [-t|-r] BLOCK_HEIGHT PATH",
                argv[0]
            );
            process::exit(1);
        }
        if idx > 0 {
            argv.remove(idx);
        }

        let mode = if testnet {
            BitcoinNetworkType::Testnet
        } else if regtest {
            BitcoinNetworkType::Regtest
        } else {
            BitcoinNetworkType::Mainnet
        };

        let height = argv[2].parse::<u64>().expect("Invalid block height");
        let headers_path = &argv[3];

        let spv_client = spv::SpvClient::new(headers_path, 0, Some(height), mode, false, false)
            .expect("FATAL: could not instantiate SPV client");
        match spv_client
            .read_block_header(height)
            .expect("FATAL: could not read block header database")
        {
            Some(header) => {
                println!("{:#?}", header);
                process::exit(0);
            }
            None => {
                eprintln!("Failed to read header");
                process::exit(1);
            }
        }
    }

    if argv[1] == "decode-tx" {
        if argv.len() < 3 {
            eprintln!("Usage: {} decode-tx TRANSACTION", argv[0]);
            process::exit(1);
        }

        let tx_str = &argv[2];
        let tx_bytes = hex_bytes(tx_str)
            .map_err(|_e| {
                eprintln!("Failed to decode transaction: must be a hex string");
                process::exit(1);
            })
            .unwrap();

        let mut cursor = io::Cursor::new(&tx_bytes);
        let mut debug_cursor = LogReader::from_reader(&mut cursor);
        let epoch_id = parse_input_epoch(3);

        let tx = StacksTransaction::consensus_deserialize_with_epoch(&mut debug_cursor, epoch_id)
            .map_err(|e| {
                eprintln!("Failed to decode transaction: {:?}", &e);
                eprintln!("Bytes consumed:");
                for buf in debug_cursor.log().iter() {
                    eprintln!("  {}", to_hex(buf));
                }
                process::exit(1);
            })
            .unwrap();

        println!("Verified: {:#?}", tx.verify());
        println!("Address: {}", tx.auth.origin().address_mainnet());

        println!("{:#?}", &tx);
        process::exit(0);
    }

    if argv[1] == "decode-block" {
        if argv.len() < 3 {
            eprintln!("Usage: {} decode-block BLOCK_PATH", argv[0]);
            process::exit(1);
        }

        let block_path = &argv[2];
        let block_data = fs::read(block_path).expect(&format!("Failed to open {}", block_path));
        let epoch_id = parse_input_epoch(3);

        let block = StacksBlock::consensus_deserialize_with_epoch(
            &mut io::Cursor::new(&block_data),
            epoch_id,
        )
        .map_err(|_e| {
            eprintln!("Failed to decode block");
            process::exit(1);
        })
        .unwrap();

        println!("{:#?}", &block);
        process::exit(0);
    }

    if argv[1] == "decode-net-message" {
        let data: String = argv[2].clone();
        let buf = if data == "-" {
            let mut buffer = vec![];
            io::stdin().read_to_end(&mut buffer).unwrap();
            buffer
        } else {
            let data: serde_json::Value = serde_json::from_str(data.as_str()).unwrap();
            let data_array = data.as_array().unwrap();
            let mut buf = vec![];
            for elem in data_array {
                buf.push(elem.as_u64().unwrap() as u8);
            }
            buf
        };
        match read_next::<StacksMessage, _>(&mut &buf[..]) {
            Ok(msg) => {
                println!("{:#?}", &msg);
                process::exit(0);
            }
            Err(_) => {
                let ptr = &mut &buf[..];
                let mut debug_cursor = LogReader::from_reader(ptr);
                let _ = read_next::<StacksMessage, _>(&mut debug_cursor);
                process::exit(1);
            }
        }
    }

    if argv[1] == "get-tenure" {
        if argv.len() < 4 {
            eprintln!("Usage: {} get-tenure CHAIN_STATE_DIR BLOCK_HASH", argv[0]);
            process::exit(1);
        }

        let index_block_hash = &argv[3];
        let index_block_hash = StacksBlockId::from_hex(&index_block_hash).unwrap();
        let chain_state_path = format!("{}/mainnet/chainstate/", &argv[2]);

        let (chainstate, _) =
            StacksChainState::open(true, CHAIN_ID_MAINNET, &chain_state_path, None).unwrap();

        let (consensus_hash, block_hash) = chainstate
            .get_block_header_hashes(&index_block_hash)
            .unwrap()
            .expect("FATAL: no such block");
        let mut block_info =
            StacksChainState::load_staging_block_info(chainstate.db(), &index_block_hash)
                .unwrap()
                .expect("No such block");
        block_info.block_data = StacksChainState::load_block_bytes(
            &chainstate.blocks_path,
            &consensus_hash,
            &block_hash,
        )
        .unwrap()
        .expect("No such block");

        let epoch_id = parse_input_epoch(4);

        let block = StacksBlock::consensus_deserialize_with_epoch(
            &mut io::Cursor::new(&block_info.block_data),
            epoch_id,
        )
        .map_err(|_e| {
            eprintln!("Failed to decode block");
            process::exit(1);
        })
        .unwrap();

        let microblocks =
            StacksChainState::find_parent_microblock_stream(chainstate.db(), &block_info)
                .unwrap()
                .unwrap_or(vec![]);

        let mut mblock_report = vec![];
        for mblock in microblocks.iter() {
            let mut tx_report = vec![];
            for tx in mblock.txs.iter() {
                tx_report.push(json!({
                    "txid": format!("{}", tx.txid()),
                    "fee": format!("{}", tx.get_tx_fee()),
                    "tx": format!("{}", to_hex(&tx.serialize_to_vec())),
                }));
            }
            mblock_report.push(json!({
                "microblock": format!("{}", mblock.block_hash()),
                "txs": tx_report
            }));
        }

        let mut block_tx_report = vec![];
        for tx in block.txs.iter() {
            block_tx_report.push(json!({
                "txid": format!("{}", tx.txid()),
                "fee": format!("{}", tx.get_tx_fee()),
                "tx": format!("{}", to_hex(&tx.serialize_to_vec()))
            }));
        }

        let report = json!({
            "block": {
                "block_id": format!("{}", index_block_hash),
                "block_hash": format!("{}", block.block_hash()),
                "height": format!("{}", block.header.total_work.work),
                "txs": block_tx_report
            },
            "microblocks": mblock_report
        });

        println!("{}", &report.to_string());

        process::exit(0);
    }

    if argv[1] == "get-block-inventory" {
        if argv.len() < 3 {
            eprintln!(
                "Usage: {} get-block-inventory <working-dir>

Given a <working-dir>, obtain a 2100 header hash block inventory (with an empty header cache).
",
                argv[0]
            );
            process::exit(1);
        }

        let sort_db_path = format!("{}/mainnet/burnchain/sortition", &argv[2]);
        let chain_state_path = format!("{}/mainnet/chainstate/", &argv[2]);

        let sort_db = SortitionDB::open(&sort_db_path, false, PoxConstants::mainnet_default())
            .expect(&format!("Failed to open {}", &sort_db_path));
        let chain_id = CHAIN_ID_MAINNET;
        let (chain_state, _) = StacksChainState::open(true, chain_id, &chain_state_path, None)
            .expect("Failed to open stacks chain state");
        let chain_tip = SortitionDB::get_canonical_burn_chain_tip(sort_db.conn())
            .expect("Failed to get sortition chain tip");

        let start = time::Instant::now();

        let header_hashes = {
            let ic = sort_db.index_conn();

            ic.get_stacks_header_hashes(2100, &chain_tip.consensus_hash, &HashMap::new())
                .unwrap()
        };

        println!(
            "Fetched header hashes in {}",
            start.elapsed().as_seconds_f32()
        );
        let start = time::Instant::now();

        let block_inv = chain_state.get_blocks_inventory(&header_hashes).unwrap();
        println!("Fetched block inv in {}", start.elapsed().as_seconds_f32());
        println!("{:?}", &block_inv);

        println!("Done!");
        process::exit(0);
    }

    if argv[1] == "can-download-microblock" {
        if argv.len() < 3 {
            eprintln!(
                "Usage: {} can-download-microblock <working-dir>

Given a <working-dir>, obtain a 2100 header hash inventory (with an empty header cache), and then
check if the associated microblocks can be downloaded
",
                argv[0]
            );
            process::exit(1);
        }

        let sort_db_path = format!("{}/mainnet/burnchain/sortition", &argv[2]);
        let chain_state_path = format!("{}/mainnet/chainstate/", &argv[2]);

        let sort_db = SortitionDB::open(&sort_db_path, false, PoxConstants::mainnet_default())
            .expect(&format!("Failed to open {}", &sort_db_path));
        let chain_id = CHAIN_ID_MAINNET;
        let (chain_state, _) = StacksChainState::open(true, chain_id, &chain_state_path, None)
            .expect("Failed to open stacks chain state");
        let chain_tip = SortitionDB::get_canonical_burn_chain_tip(sort_db.conn())
            .expect("Failed to get sortition chain tip");

        let start = time::Instant::now();
        let local_peer = LocalPeer::new(
            0,
            0,
            PeerAddress::from_ipv4(127, 0, 0, 1),
            0,
            None,
            0,
            UrlString::try_from("abc").unwrap(),
            vec![],
        );

        let header_hashes = {
            let ic = sort_db.index_conn();

            ic.get_stacks_header_hashes(2100, &chain_tip.consensus_hash, &HashMap::new())
                .unwrap()
        };

        println!(
            "Fetched header hashes in {}",
            start.elapsed().as_seconds_f32()
        );

        let start = time::Instant::now();
        let mut total_load_headers = 0;

        for (consensus_hash, block_hash_opt) in header_hashes.iter() {
            let block_hash = match block_hash_opt {
                Some(b) => b,
                None => continue,
            };

            let index_block_hash =
                StacksBlockHeader::make_index_block_hash(&consensus_hash, &block_hash);
            let start_load_header = get_epoch_time_ms();
            let parent_header_opt = {
                let child_block_info = match StacksChainState::load_staging_block_info(
                    &chain_state.db(),
                    &index_block_hash,
                ) {
                    Ok(Some(hdr)) => hdr,
                    _ => {
                        debug!("No such block: {:?}", &index_block_hash);
                        continue;
                    }
                };

                match StacksChainState::load_block_header(
                    &chain_state.blocks_path,
                    &child_block_info.parent_consensus_hash,
                    &child_block_info.parent_anchored_block_hash,
                ) {
                    Ok(header_opt) => {
                        header_opt.map(|hdr| (hdr, child_block_info.parent_consensus_hash))
                    }
                    Err(_) => {
                        // we don't know about this parent block yet
                        debug!("{:?}: Do not have parent of anchored block {}/{} yet, so cannot ask for the microblocks it produced", &local_peer, &consensus_hash, &block_hash);
                        continue;
                    }
                }
            };

            let end_load_header = get_epoch_time_ms();
            total_load_headers += end_load_header.saturating_sub(start_load_header);

            if let Some((parent_header, parent_consensus_hash)) = parent_header_opt {
                PeerNetwork::can_download_microblock_stream(
                    &local_peer,
                    &chain_state,
                    &parent_consensus_hash,
                    &parent_header.block_hash(),
                    &consensus_hash,
                    &block_hash,
                )
                .unwrap();
            } else {
                continue;
            }
        }

        println!(
            "Checked can_download in {} (headers load took {}ms)",
            start.elapsed().as_seconds_f32(),
            total_load_headers
        );

        println!("Done!");
        process::exit(0);
    }

    if argv[1] == "evaluate-pox-anchor" {
        if argv.len() < 4 {
            eprintln!("Usage: {} evaluate-pox-anchor <path to mainnet/burnchain/sortition> <height> (last-height)", argv[0]);
            process::exit(1);
        }
        let start_height: u64 = argv[3].parse().expect("Failed to parse <height> argument");
        let end_height: u64 = argv
            .get(4)
            .map(|x| x.parse().expect("Failed to parse <end-height> argument"))
            .unwrap_or(start_height);

        let sort_db = SortitionDB::open(&argv[2], false, PoxConstants::mainnet_default())
            .expect(&format!("Failed to open {}", argv[2]));
        let chain_tip = SortitionDB::get_canonical_sortition_tip(sort_db.conn())
            .expect("Failed to get sortition chain tip");
        let sort_conn = sort_db.index_handle(&chain_tip);

        let mut results = vec![];

        for eval_height in start_height..(1 + end_height) {
            if (sort_conn.context.first_block_height + 100) >= eval_height {
                eprintln!("Block height too low to evaluate");
                process::exit(1);
            }

            let eval_tip = SortitionDB::get_ancestor_snapshot(&sort_conn, eval_height, &chain_tip)
                .expect("Failed to get chain tip to evaluate at")
                .expect("Failed to get chain tip to evaluate at");

            let pox_consts = PoxConstants::mainnet_default();

            let result = sort_conn
                .get_chosen_pox_anchor_check_position_v205(
                    &eval_tip.burn_header_hash,
                    &pox_consts,
                    false,
                )
                .expect("Failed to compute PoX cycle");

            match result {
                Ok((_, _, _, confirmed_by)) => results.push((eval_height, true, confirmed_by)),
                Err(confirmed_by) => results.push((eval_height, false, confirmed_by)),
            };
        }

        println!("Block height, Would select anchor, Anchor agreement");
        for r in results.iter() {
            println!("{}, {}, {}", &r.0, &r.1, &r.2);
        }

        process::exit(0);
    }

    if argv[1] == "try-mine" {
        if argv.len() < 3 {
            eprintln!(
                "Usage: {} try-mine <working-dir> [min-fee [max-time]]

Given a <working-dir>, try to ''mine'' an anchored block. This invokes the miner block
assembly, but does not attempt to broadcast a block commit. This is useful for determining
what transactions a given chain state would include in an anchor block, or otherwise
simulating a miner.
",
                argv[0]
            );
            process::exit(1);
        }

        let start = get_epoch_time_ms();
        let sort_db_path = format!("{}/mainnet/burnchain/sortition", &argv[2]);
        let chain_state_path = format!("{}/mainnet/chainstate/", &argv[2]);

        let mut min_fee = u64::MAX;
        let mut max_time = u64::MAX;

        if argv.len() >= 4 {
            min_fee = argv[3].parse().expect("Could not parse min_fee");
        }
        if argv.len() >= 5 {
            max_time = argv[4].parse().expect("Could not parse max_time");
        }

        let sort_db = SortitionDB::open(&sort_db_path, false, PoxConstants::mainnet_default())
            .expect(&format!("Failed to open {}", &sort_db_path));
        let chain_id = CHAIN_ID_MAINNET;
        let (chain_state, _) = StacksChainState::open(true, chain_id, &chain_state_path, None)
            .expect("Failed to open stacks chain state");
        let chain_tip = SortitionDB::get_canonical_burn_chain_tip(sort_db.conn())
            .expect("Failed to get sortition chain tip");

        let estimator = Box::new(UnitEstimator);
        let metric = Box::new(UnitMetric);

        let mut mempool_db = MemPoolDB::open(true, chain_id, &chain_state_path, estimator, metric)
            .expect("Failed to open mempool db");

        let header_tip = NakamotoChainState::get_canonical_block_header(chain_state.db(), &sort_db)
            .unwrap()
            .unwrap();
        let parent_header = StacksChainState::get_anchored_block_header_info(
            chain_state.db(),
            &header_tip.consensus_hash,
            &header_tip.anchored_header.block_hash(),
        )
        .expect("Failed to load chain tip header info")
        .expect("Failed to load chain tip header info");

        let sk = StacksPrivateKey::new();
        let mut tx_auth = TransactionAuth::from_p2pkh(&sk).unwrap();
        tx_auth.set_origin_nonce(0);

        let mut coinbase_tx = StacksTransaction::new(
            TransactionVersion::Mainnet,
            tx_auth,
            TransactionPayload::Coinbase(CoinbasePayload([0u8; 32]), None, None),
        );

        coinbase_tx.chain_id = chain_id;
        coinbase_tx.anchor_mode = TransactionAnchorMode::OnChainOnly;
        let mut tx_signer = StacksTransactionSigner::new(&coinbase_tx);
        tx_signer.sign_origin(&sk).unwrap();
        let coinbase_tx = tx_signer.get_tx().unwrap();

        let mut settings = BlockBuilderSettings::limited();
        settings.max_miner_time_ms = max_time;

        let result = StacksBlockBuilder::build_anchored_block(
            &chain_state,
            &sort_db.index_conn(),
            &mut mempool_db,
            &parent_header,
            chain_tip.total_burn,
            VRFProof::empty(),
            Hash160([0; 20]),
            &coinbase_tx,
            settings,
            None,
        );

        let stop = get_epoch_time_ms();

        println!(
            "{} mined block @ height = {} off of {} ({}/{}) in {}ms. Min-fee: {}, Max-time: {}",
            if result.is_ok() {
                "Successfully"
            } else {
                "Failed to"
            },
            parent_header.stacks_block_height + 1,
            StacksBlockHeader::make_index_block_hash(
                &parent_header.consensus_hash,
                &parent_header.anchored_header.block_hash()
            ),
            &parent_header.consensus_hash,
            &parent_header.anchored_header.block_hash(),
            stop.saturating_sub(start),
            min_fee,
            max_time
        );

        if let Ok((block, execution_cost, size)) = result {
            let mut total_fees = 0;
            for tx in block.txs.iter() {
                total_fees += tx.get_tx_fee();
            }
            println!(
                "Block {}: {} uSTX, {} bytes, cost {:?}",
                block.block_hash(),
                total_fees,
                size,
                &execution_cost
            );
        }

        process::exit(0);
    }

    if argv[1] == "tip-mine" {
        tip_mine();
    }

    if argv[1] == "decode-microblocks" {
        if argv.len() < 3 {
            eprintln!(
                "Usage: {} decode-microblocks MICROBLOCK_STREAM_PATH",
                argv[0]
            );
            process::exit(1);
        }

        let mblock_path = &argv[2];
        let mblock_data = fs::read(mblock_path).expect(&format!("Failed to open {}", mblock_path));

        let mut cursor = io::Cursor::new(&mblock_data);
        let mut debug_cursor = LogReader::from_reader(&mut cursor);
        let mblocks: Vec<StacksMicroblock> = Vec::consensus_deserialize(&mut debug_cursor)
            .map_err(|e| {
                eprintln!("Failed to decode microblocks: {:?}", &e);
                eprintln!("Bytes consumed:");
                for buf in debug_cursor.log().iter() {
                    eprintln!("  {}", to_hex(buf));
                }
                process::exit(1);
            })
            .unwrap();

        println!("{:#?}", &mblocks);
        process::exit(0);
    }

    if argv[1] == "header-indexed-get" {
        if argv.len() < 5 {
            eprintln!(
                "Usage: {} header-indexed-get STATE_DIR BLOCK_ID_HASH KEY",
                argv[0]
            );
            eprintln!("       STATE_DIR is either the chain state directory OR a marf index and data db file");
            process::exit(1);
        }
        let (marf_path, db_path, arg_next) = if argv.len() == 5 {
            let headers_dir = &argv[2];
            (
                format!("{}/vm/index.sqlite", &headers_dir),
                format!("{}/vm/headers.sqlite", &headers_dir),
                3,
            )
        } else {
            (argv[2].to_string(), argv[3].to_string(), 4)
        };
        let marf_tip = &argv[arg_next];
        let marf_key = &argv[arg_next + 1];

        if fs::metadata(&marf_path).is_err() {
            eprintln!("No such file or directory: {}", &marf_path);
            process::exit(1);
        }

        if fs::metadata(&db_path).is_err() {
            eprintln!("No such file or directory: {}", &db_path);
            process::exit(1);
        }

        let marf_bhh = StacksBlockId::from_hex(marf_tip).expect("Bad MARF block hash");
        let marf_opts = MARFOpenOpts::default();
        let mut marf = MARF::from_path(&marf_path, marf_opts).expect("Failed to open MARF");
        let value_opt = marf.get(&marf_bhh, marf_key).expect("Failed to read MARF");

        if let Some(value) = value_opt {
            let conn = sqlite_open(&db_path, OpenFlags::SQLITE_OPEN_READ_ONLY, false)
                .expect("Failed to open DB");
            let args: &[&dyn ToSql] = &[&value.to_hex()];
            let res: Result<String, rusqlite::Error> = conn.query_row_and_then(
                "SELECT value FROM __fork_storage WHERE value_hash = ?1",
                args,
                |row| {
                    let s: String = row.get_unwrap(0);
                    Ok(s)
                },
            );

            let row = res.expect(&format!(
                "Failed to query DB for MARF value hash {}",
                &value
            ));
            println!("{}", row);
        } else {
            println!("(undefined)");
        }

        process::exit(0);
    }

    if argv[1] == "exec_program" {
        if argv.len() < 3 {
            eprintln!("Usage: {} exec_program [program-file.clar]", argv[0]);
            process::exit(1);
        }
        let program: String =
            fs::read_to_string(&argv[2]).expect(&format!("Error reading file: {}", argv[2]));
        let clarity_version = ClarityVersion::default_for_epoch(clarity_cli::DEFAULT_CLI_EPOCH);
        match clarity_cli::vm_execute(&program, clarity_version) {
            Ok(Some(result)) => println!("{}", result),
            Ok(None) => println!(""),
            Err(error) => {
                panic!("Program Execution Error: \n{}", error);
            }
        }
        return;
    }

    if argv[1] == "marf-get" {
        let path = &argv[2];
        let tip = BlockHeaderHash::from_hex(&argv[3]).unwrap();
        let consensustip = ConsensusHash::from_hex(&argv[4]).unwrap();
        let itip = StacksBlockHeader::make_index_block_hash(&consensustip, &tip);
        let key = &argv[5];

        let mut marf_opts = MARFOpenOpts::default();
        marf_opts.external_blobs = true;
        let mut marf = MARF::from_path(path, marf_opts).unwrap();
        let res = marf.get(&itip, key).expect("MARF error.");
        match res {
            Some(x) => println!("{}", x),
            None => println!("None"),
        };
        return;
    }

    if argv[1] == "get-ancestors" {
        let path = &argv[2];
        let tip = BlockHeaderHash::from_hex(&argv[3]).unwrap();
        let burntip = BurnchainHeaderHash::from_hex(&argv[4]).unwrap();

        let conn = rusqlite::Connection::open(path).unwrap();
        let mut cur_burn = burntip.clone();
        let mut cur_tip = tip.clone();
        loop {
            println!("{}, {}", cur_burn, cur_tip);
            let (next_burn, next_tip) = match
                conn.query_row("SELECT parent_burn_header_hash, parent_anchored_block_hash FROM staging_blocks WHERE anchored_block_hash = ? and burn_header_hash = ?",
                               &[&cur_tip as &dyn rusqlite::types::ToSql, &cur_burn], |row| Ok((row.get_unwrap(0), row.get_unwrap(1)))) {
                    Ok(x) => x,
                    Err(e) => {
                        match e {
                            rusqlite::Error::QueryReturnedNoRows => {},
                            e => {
                                eprintln!("SQL Error: {}", e);
                            },
                        }
                        break
                    }
                };
            cur_burn = next_burn;
            cur_tip = next_tip;
        }
        return;
    }

    if argv[1] == "docgen" {
        println!(
            "{}",
            blockstack_lib::clarity::vm::docs::make_json_api_reference()
        );
        return;
    }

    if argv[1] == "docgen_boot" {
        println!(
            "{}",
            blockstack_lib::chainstate::stacks::boot::docs::make_json_boot_contracts_reference()
        );
        return;
    }

    if argv[1] == "local" {
        clarity_cli::invoke_command(&format!("{} {}", argv[0], argv[1]), &argv[2..]);
        return;
    }

    if argv[1] == "replay-block" {
        let print_help_and_exit = || -> ! {
            let n = &argv[0];
            eprintln!("Usage:");
            eprintln!("  {n} <chainstate_path>");
            eprintln!("  {n} <chainstate_path> prefix <index-block-hash-prefix>");
            eprintln!("  {n} <chainstate_path> range <start_block> <end_block>");
            eprintln!("  {n} <chainstate_path> <first|last> <block_count>");
            process::exit(1);
        };
        if argv.len() < 2 {
            print_help_and_exit();
        }
        let stacks_path = &argv[2];
        let mode = argv.get(3).map(String::as_str);
        let staging_blocks_db_path = format!("{stacks_path}/mainnet/chainstate/vm/index.sqlite");
        let conn =
            Connection::open_with_flags(&staging_blocks_db_path, OpenFlags::SQLITE_OPEN_READ_ONLY)
                .unwrap();

        let query = match mode {
            Some("prefix") => format!(
                "SELECT index_block_hash FROM staging_blocks WHERE index_block_hash LIKE \"{}%\"",
                argv[4]
            ),
            Some("first") => format!(
                "SELECT index_block_hash FROM staging_blocks ORDER BY height ASC LIMIT {}",
                argv[4]
            ),
            Some("range") => {
                let arg4 = argv[4]
                    .parse::<u64>()
                    .expect("<start_block> not a valid u64");
                let arg5 = argv[5].parse::<u64>().expect("<end_block> not a valid u64");
                let start = arg4.saturating_sub(1);
                let blocks = arg5.saturating_sub(arg4);
                format!("SELECT index_block_hash FROM staging_blocks ORDER BY height ASC LIMIT {start}, {blocks}")
            }
            Some("last") => format!(
                "SELECT index_block_hash FROM staging_blocks ORDER BY height DESC LIMIT {}",
                argv[4]
            ),
            Some(_) => print_help_and_exit(),
            // Default to ALL blocks
            None => "SELECT index_block_hash FROM staging_blocks".into(),
        };

        let mut stmt = conn.prepare(&query).unwrap();
        let mut hashes_set = stmt.query(rusqlite::NO_PARAMS).unwrap();

        let mut index_block_hashes: Vec<String> = vec![];
        while let Ok(Some(row)) = hashes_set.next() {
            index_block_hashes.push(row.get(0).unwrap());
        }

        let total = index_block_hashes.len();
        println!("Will check {total} blocks");
        for (i, index_block_hash) in index_block_hashes.iter().enumerate() {
            if i % 100 == 0 {
                println!("Checked {i}...");
            }
            replay_block(stacks_path, index_block_hash);
        }
        println!("Finished!");
        process::exit(0);
    }

    if argv[1] == "deserialize-db" {
        if argv.len() < 4 {
            eprintln!("Usage: {} clarity_sqlite_db [byte-prefix]", &argv[0]);
            process::exit(1);
        }
        let db_path = &argv[2];
        let byte_prefix = &argv[3];
        let conn = Connection::open_with_flags(db_path, OpenFlags::SQLITE_OPEN_READ_ONLY).unwrap();
        let query = format!(
            "SELECT value FROM data_table WHERE key LIKE \"{}%\"",
            byte_prefix
        );
        let mut stmt = conn.prepare(&query).unwrap();
        let mut rows = stmt.query(rusqlite::NO_PARAMS).unwrap();
        while let Ok(Some(row)) = rows.next() {
            let val_string: String = row.get(0).unwrap();
            let clarity_value = match clarity::vm::Value::try_deserialize_hex_untyped(&val_string) {
                Ok(x) => x,
                Err(_e) => continue,
            };
            println!("{} => {}", val_string, clarity_value);
        }

        process::exit(0);
    }

    if argv[1] == "check-deser-data" {
        if argv.len() < 3 {
            eprintln!("Usage: {} check-file.txt", &argv[0]);
            process::exit(1);
        }
        let txt_path = &argv[2];
        let check_file = File::open(txt_path).unwrap();
        let mut i = 1;
        for line in io::BufReader::new(check_file).lines() {
            if i % 100000 == 0 {
                println!("{}...", i);
            }
            i += 1;
            let line = line.unwrap().trim().to_string();
            if line.len() == 0 {
                continue;
            }
            let vals: Vec<_> = line.split(" => ").map(|x| x.trim()).collect();
            let hex_string = &vals[0];
            let expected_value_display = &vals[1];
            let value = clarity::vm::Value::try_deserialize_hex_untyped(&hex_string).unwrap();
            assert_eq!(&value.to_string(), expected_value_display);
        }

        process::exit(0);
    }

    if argv[1] == "post-stackerdb" {
        if argv.len() < 4 {
            eprintln!(
                "Usage: {} post-stackerdb slot_id slot_version privkey data",
                &argv[0]
            );
            process::exit(1);
        }
        let slot_id: u32 = argv[2].parse().unwrap();
        let slot_version: u32 = argv[3].parse().unwrap();
        let privkey: String = argv[4].clone();
        let data: String = argv[5].clone();

        let buf = if data == "-" {
            let mut buffer = vec![];
            io::stdin().read_to_end(&mut buffer).unwrap();
            buffer
        } else {
            data.as_bytes().to_vec()
        };

        let mut chunk = StackerDBChunkData::new(slot_id, slot_version, buf);
        let privk = StacksPrivateKey::from_hex(&privkey).unwrap();
        chunk.sign(&privk).unwrap();

        println!("{}", &serde_json::to_string(&chunk).unwrap());
        process::exit(0);
    }

    if argv[1] == "replay-chainstate" {
        if argv.len() < 7 {
            eprintln!("Usage: {} OLD_CHAINSTATE_PATH OLD_SORTITION_DB_PATH OLD_BURNCHAIN_DB_PATH NEW_CHAINSTATE_PATH NEW_BURNCHAIN_DB_PATH", &argv[0]);
            process::exit(1);
        }

        let old_chainstate_path = &argv[2];
        let old_sort_path = &argv[3];
        let old_burnchaindb_path = &argv[4];

        let new_chainstate_path = &argv[5];
        let burnchain_db_path = &argv[6];

        let (old_chainstate, _) =
            StacksChainState::open(false, 0x80000000, old_chainstate_path, None).unwrap();
        let old_sortition_db =
            SortitionDB::open(old_sort_path, true, PoxConstants::mainnet_default()).unwrap();

        // initial argon balances -- see testnet/stacks-node/conf/testnet-follower-conf.toml
        let initial_balances = vec![
            (
                StacksAddress::from_string("ST2QKZ4FKHAH1NQKYKYAYZPY440FEPK7GZ1R5HBP2")
                    .unwrap()
                    .to_account_principal(),
                10000000000000000,
            ),
            (
                StacksAddress::from_string("ST319CF5WV77KYR1H3GT0GZ7B8Q4AQPY42ETP1VPF")
                    .unwrap()
                    .to_account_principal(),
                10000000000000000,
            ),
            (
                StacksAddress::from_string("ST221Z6TDTC5E0BYR2V624Q2ST6R0Q71T78WTAX6H")
                    .unwrap()
                    .to_account_principal(),
                10000000000000000,
            ),
            (
                StacksAddress::from_string("ST2TFVBMRPS5SSNP98DQKQ5JNB2B6NZM91C4K3P7B")
                    .unwrap()
                    .to_account_principal(),
                10000000000000000,
            ),
        ];

        let burnchain = Burnchain::regtest(&burnchain_db_path);
        let first_burnchain_block_height = burnchain.first_block_height;
        let first_burnchain_block_hash = burnchain.first_block_hash;
        let epochs = StacksEpoch::all(first_burnchain_block_height, u64::MAX, u64::MAX);
        let (mut new_sortition_db, _) = burnchain
            .connect_db(
                true,
                first_burnchain_block_hash,
                BITCOIN_REGTEST_FIRST_BLOCK_TIMESTAMP.into(),
                epochs,
            )
            .unwrap();

        let old_burnchaindb =
            BurnchainDB::connect(&old_burnchaindb_path, &burnchain, true).unwrap();

        let mut boot_data = ChainStateBootData {
            initial_balances,
            post_flight_callback: None,
            first_burnchain_block_hash,
            first_burnchain_block_height: first_burnchain_block_height as u32,
            first_burnchain_block_timestamp: 0,
            pox_constants: PoxConstants::regtest_default(),
            get_bulk_initial_lockups: None,
            get_bulk_initial_balances: None,
            get_bulk_initial_namespaces: None,
            get_bulk_initial_names: None,
        };

        let (mut new_chainstate, _) = StacksChainState::open_and_exec(
            false,
            0x80000000,
            new_chainstate_path,
            Some(&mut boot_data),
            None,
        )
        .unwrap();

        let all_snapshots = old_sortition_db.get_all_snapshots().unwrap();
        let all_stacks_blocks =
            StacksChainState::get_all_staging_block_headers(&old_chainstate.db()).unwrap();

        // order block hashes by arrival index
        let mut stacks_blocks_arrival_indexes = vec![];
        for snapshot in all_snapshots.iter() {
            if !snapshot.sortition {
                continue;
            }
            if snapshot.arrival_index == 0 {
                continue;
            }
            let index_hash = StacksBlockHeader::make_index_block_hash(
                &snapshot.consensus_hash,
                &snapshot.winning_stacks_block_hash,
            );
            stacks_blocks_arrival_indexes.push((index_hash, snapshot.arrival_index));
        }
        stacks_blocks_arrival_indexes.sort_by(|ref a, ref b| a.1.partial_cmp(&b.1).unwrap());
        let stacks_blocks_arrival_order: Vec<StacksBlockId> = stacks_blocks_arrival_indexes
            .into_iter()
            .map(|(h, _)| h)
            .collect();

        let mut stacks_blocks_available: HashMap<StacksBlockId, StagingBlock> = HashMap::new();
        let num_staging_blocks = all_stacks_blocks.len();
        for staging_block in all_stacks_blocks.into_iter() {
            if !staging_block.orphaned {
                let index_hash = StacksBlockHeader::make_index_block_hash(
                    &staging_block.consensus_hash,
                    &staging_block.anchored_block_hash,
                );
                eprintln!(
                    "Will consider {}/{}",
                    &staging_block.consensus_hash, &staging_block.anchored_block_hash
                );
                stacks_blocks_available.insert(index_hash, staging_block);
            }
        }

        eprintln!(
            "\nWill replay {} stacks epochs out of {}\n",
            &stacks_blocks_available.len(),
            num_staging_blocks
        );

        let mut known_stacks_blocks = HashSet::new();
        let mut next_arrival = 0;

        let epochs = StacksEpoch::all(first_burnchain_block_height, u64::MAX, u64::MAX);

        let (p2p_new_sortition_db, _) = burnchain
            .connect_db(
                true,
                first_burnchain_block_hash,
                BITCOIN_REGTEST_FIRST_BLOCK_TIMESTAMP.into(),
                epochs,
            )
            .unwrap();
        let (mut p2p_chainstate, _) =
            StacksChainState::open(false, 0x80000000, new_chainstate_path, None).unwrap();

        let _ = thread::spawn(move || {
            loop {
                // simulate the p2p refreshing itself
                // update p2p's read-only view of the unconfirmed state
                p2p_chainstate
                    .refresh_unconfirmed_state(&p2p_new_sortition_db.index_conn())
                    .expect("Failed to open unconfirmed Clarity state");

                sleep_ms(100);
            }
        });

        for old_snapshot in all_snapshots.into_iter() {
            // replay this burnchain block
            let BurnchainBlockData {
                header: burn_block_header,
                ops: blockstack_txs,
            } = BurnchainDB::get_burnchain_block(
                &old_burnchaindb.conn(),
                &old_snapshot.burn_header_hash,
            )
            .unwrap();
            if old_snapshot.parent_burn_header_hash == BurnchainHeaderHash::sentinel() {
                // skip initial snapshot -- it's a placeholder
                continue;
            }

            let (new_snapshot, ..) = {
                let sortition_tip =
                    SortitionDB::get_canonical_burn_chain_tip(new_sortition_db.conn()).unwrap();
                new_sortition_db
                    .evaluate_sortition(
                        &burn_block_header,
                        blockstack_txs,
                        &burnchain,
                        &sortition_tip.sortition_id,
                        None,
                        |_| {},
                    )
                    .unwrap()
            };

            // importantly, the burnchain linkage must all match
            assert_eq!(old_snapshot.burn_header_hash, new_snapshot.burn_header_hash);
            assert_eq!(
                old_snapshot.parent_burn_header_hash,
                new_snapshot.parent_burn_header_hash
            );
            assert_eq!(old_snapshot.sortition, new_snapshot.sortition);
            assert_eq!(
                old_snapshot.winning_stacks_block_hash,
                new_snapshot.winning_stacks_block_hash
            );
            assert_eq!(old_snapshot.consensus_hash, new_snapshot.consensus_hash);
            assert_eq!(old_snapshot.sortition_hash, new_snapshot.sortition_hash);
            assert_eq!(old_snapshot.block_height, new_snapshot.block_height);
            assert_eq!(old_snapshot.total_burn, new_snapshot.total_burn);
            assert_eq!(old_snapshot.ops_hash, new_snapshot.ops_hash);

            // "discover" the stacks blocks
            if new_snapshot.sortition {
                let mut stacks_block_id = StacksBlockHeader::make_index_block_hash(
                    &new_snapshot.consensus_hash,
                    &new_snapshot.winning_stacks_block_hash,
                );
                known_stacks_blocks.insert(stacks_block_id.clone());

                if next_arrival >= stacks_blocks_arrival_order.len() {
                    // all blocks should have been queued up
                    continue;
                }

                if stacks_block_id == stacks_blocks_arrival_order[next_arrival] {
                    while next_arrival < stacks_blocks_arrival_order.len()
                        && known_stacks_blocks.contains(&stacks_block_id)
                    {
                        if let Some(_) = stacks_blocks_available.get(&stacks_block_id) {
                            // load up the block
                            let stacks_block_opt = StacksChainState::load_block(
                                &old_chainstate.blocks_path,
                                &new_snapshot.consensus_hash,
                                &new_snapshot.winning_stacks_block_hash,
                            )
                            .unwrap();
                            if let Some(stacks_block) = stacks_block_opt {
                                // insert it into the new chainstate
                                let ic = new_sortition_db.index_conn();
                                Relayer::process_new_anchored_block(
                                    &ic,
                                    &mut new_chainstate,
                                    &new_snapshot.consensus_hash,
                                    &stacks_block,
                                    0,
                                )
                                .unwrap();
                            } else {
                                warn!(
                                    "No such stacks block {}/{}",
                                    &new_snapshot.consensus_hash,
                                    &new_snapshot.winning_stacks_block_hash
                                );
                            }
                        } else {
                            warn!(
                                "Missing stacks block {}/{}",
                                &new_snapshot.consensus_hash,
                                &new_snapshot.winning_stacks_block_hash
                            );
                        }

                        next_arrival += 1;
                        if next_arrival >= stacks_blocks_arrival_order.len() {
                            break;
                        }
                        stacks_block_id = stacks_blocks_arrival_order[next_arrival].clone();
                    }
                }

                // TODO: also process microblocks
                // TODO: process blocks in arrival order
            }

            // process all new blocks
            loop {
                let sortition_tip =
                    SortitionDB::get_canonical_burn_chain_tip(new_sortition_db.conn())
                        .unwrap()
                        .sortition_id;
                let sortition_tx = new_sortition_db.tx_handle_begin(&sortition_tip).unwrap();
                let null_event_dispatcher: Option<&DummyEventDispatcher> = None;
                let receipts = new_chainstate
                    .process_blocks(
                        old_burnchaindb.conn(),
                        sortition_tx,
                        1,
                        null_event_dispatcher,
                    )
                    .unwrap();
                if receipts.len() == 0 {
                    break;
                }
            }
        }

        eprintln!(
            "Final arrival index is {} out of {}",
            next_arrival,
            stacks_blocks_arrival_order.len()
        );
        return;
    }

    if argv.len() < 4 {
        eprintln!("Usage: {} blockchain network working_dir", argv[0]);
        process::exit(1);
    }
}

fn tip_mine() {
    let argv: Vec<String> = env::args().collect();
    if argv.len() < 6 {
        eprintln!(
            "Usage: {} tip-mine <working-dir> <event-log> <mine-tip-height> <max-txns>

Given a <working-dir>, try to ''mine'' an anchored block. This invokes the miner block
assembly, but does not attempt to broadcast a block commit. This is useful for determining
what transactions a given chain state would include in an anchor block, or otherwise
simulating a miner.
",
            argv[0]
        );
        process::exit(1);
    }

    let sort_db_path = format!("{}/mainnet/burnchain/sortition", &argv[2]);
    let chain_state_path = format!("{}/mainnet/chainstate/", &argv[2]);

    let events_file = &argv[3];
    let mine_tip_height: u64 = argv[4].parse().expect("Could not parse mine_tip_height");
    let mine_max_txns: u64 = argv[5].parse().expect("Could not parse mine-num-txns");
    let epoch_id = parse_input_epoch(6);

    let sort_db = SortitionDB::open(&sort_db_path, false, PoxConstants::mainnet_default())
        .expect(&format!("Failed to open {}", &sort_db_path));
    let chain_id = CHAIN_ID_MAINNET;
    let mut chain_state = StacksChainState::open(true, chain_id, &chain_state_path, None)
        .expect("Failed to open stacks chain state")
        .0;
    let chain_tip = SortitionDB::get_canonical_burn_chain_tip(sort_db.conn())
        .expect("Failed to get sortition chain tip");

    let estimator = Box::new(UnitEstimator);
    let metric = Box::new(UnitMetric);

    let mut mempool_db = MemPoolDB::open(true, chain_id, &chain_state_path, estimator, metric)
        .expect("Failed to open mempool db");

    {
        info!("Clearing mempool");
        let mut tx = mempool_db.tx_begin().unwrap();
        let min_height = u32::MAX as u64;
        MemPoolDB::garbage_collect(&mut tx, min_height, None).unwrap();
        tx.commit().unwrap();
    }

    let header_tip = NakamotoChainState::get_canonical_block_header(chain_state.db(), &sort_db)
        .unwrap()
        .unwrap();

    // Find ancestor block
    let mut stacks_header = header_tip.to_owned();
    loop {
        let parent_block_id = match stacks_header.anchored_header {
            StacksBlockHeaderTypes::Nakamoto(ref nakamoto_header) => {
                nakamoto_header.parent_block_id.clone()
            }
            StacksBlockHeaderTypes::Epoch2(ref epoch2_header) => {
                let block_info = StacksChainState::load_staging_block(
                    chain_state.db(),
                    &chain_state.blocks_path,
                    &stacks_header.consensus_hash,
                    &epoch2_header.block_hash(),
                )
                .unwrap()
                .unwrap();
                StacksBlockId::new(
                    &block_info.parent_consensus_hash,
                    &epoch2_header.parent_block,
                )
            }
        };

        let stacks_parent_header =
            NakamotoChainState::get_block_header(chain_state.db(), &parent_block_id)
                .unwrap()
                .unwrap();
        if stacks_parent_header.anchored_header.height() < mine_tip_height {
            break;
        }
        stacks_header = stacks_parent_header;
    }
    info!(
        "Found stacks_chain_tip with height {}",
        header_tip.anchored_header.height()
    );
    info!(
        "Mining off parent block with height {}",
        header_tip.anchored_header.height()
    );

    info!(
        "Submitting up to {} transactions to the mempool",
        mine_max_txns
    );
    let mut found_block_height = false;
    let mut parsed_tx_count = 0;
    let mut submit_tx_count = 0;
    let events_file = File::open(events_file).expect("Unable to open file");
    let events_reader = BufReader::new(events_file);
    'outer: for line in events_reader.lines() {
        let line_json: Value = serde_json::from_str(&line.unwrap()).unwrap();
        let path = line_json["path"].as_str().unwrap();
        let payload = &line_json["payload"];
        match path {
            "new_block" => {
                let payload = payload.as_object().unwrap();
                let block_height = payload["block_height"].as_u64().unwrap();
                if !found_block_height && block_height >= mine_tip_height {
                    found_block_height = true;
                    info!("Found target block height {}", block_height);
                }
                info!(
                    "Found new_block height {} parsed_tx_count {} submit_tx_count {}",
                    block_height, parsed_tx_count, submit_tx_count
                );
            }
            "new_mempool_tx" => {
                let payload = payload.as_array().unwrap();
                for item in payload {
                    let raw_tx_hex = item.as_str().unwrap();
                    let raw_tx_bytes = hex_bytes(&raw_tx_hex[2..]).unwrap();
                    let mut cursor = io::Cursor::new(&raw_tx_bytes);
                    let raw_tx =
                        StacksTransaction::consensus_deserialize_with_epoch(&mut cursor, epoch_id)
                            .unwrap();
                    if found_block_height {
                        if submit_tx_count >= mine_max_txns {
                            info!("Reached mine_max_txns {}", submit_tx_count);
                            break 'outer;
                        }
                        let result = mempool_db.submit(
                            &mut chain_state,
                            &sort_db,
                            &stacks_header.consensus_hash,
                            &stacks_header.anchored_header.block_hash(),
                            &raw_tx,
                            None,
                            &ExecutionCost::max_value(),
                            &StacksEpochId::Epoch20,
                        );
                        parsed_tx_count += 1;
                        if result.is_ok() {
                            submit_tx_count += 1;
                        }
                    }
                }
            }
            _ => {}
        };
    }
    info!("Parsed {} transactions", parsed_tx_count);
    info!(
        "Submitted {} transactions into the mempool",
        submit_tx_count
    );

    info!("Mining a block");

    let start = get_epoch_time_ms();

    let parent_header = NakamotoChainState::get_block_header(
        chain_state.db(),
        &StacksBlockId::new(
            &stacks_header.consensus_hash,
            &stacks_header.anchored_header.block_hash(),
        ),
    )
    .expect("Failed to load chain tip header info")
    .expect("Failed to load chain tip header info");

    let sk = StacksPrivateKey::new();
    let mut tx_auth = TransactionAuth::from_p2pkh(&sk).unwrap();
    tx_auth.set_origin_nonce(0);

    let mut coinbase_tx = StacksTransaction::new(
        TransactionVersion::Mainnet,
        tx_auth,
        TransactionPayload::Coinbase(CoinbasePayload([0u8; 32]), None, None),
    );

    coinbase_tx.chain_id = chain_id;
    coinbase_tx.anchor_mode = TransactionAnchorMode::OnChainOnly;
    let mut tx_signer = StacksTransactionSigner::new(&coinbase_tx);
    tx_signer.sign_origin(&sk).unwrap();
    let coinbase_tx = tx_signer.get_tx().unwrap();

    let settings = BlockBuilderSettings::max_value();

    let result = StacksBlockBuilder::build_anchored_block(
        &chain_state,
        &sort_db.index_conn(),
        &mut mempool_db,
        &parent_header,
        chain_tip.total_burn,
        VRFProof::empty(),
        Hash160([0; 20]),
        &coinbase_tx,
        settings,
        None,
    );

    let stop = get_epoch_time_ms();

    println!(
        "{} mined block @ height = {} off of {} ({}/{}) in {}ms.",
        if result.is_ok() {
            "Successfully"
        } else {
            "Failed to"
        },
        parent_header.stacks_block_height + 1,
        StacksBlockHeader::make_index_block_hash(
            &parent_header.consensus_hash,
            &parent_header.anchored_header.block_hash()
        ),
        &parent_header.consensus_hash,
        &parent_header.anchored_header.block_hash(),
        stop.saturating_sub(start),
    );

    if let Ok((block, execution_cost, size)) = result {
        let mut total_fees = 0;
        for tx in block.txs.iter() {
            total_fees += tx.get_tx_fee();
        }
        println!(
            "Block {}: {} uSTX, {} bytes, cost {:?}",
            block.block_hash(),
            total_fees,
            size,
            &execution_cost
        );
    }

    process::exit(0);
}

<<<<<<< HEAD
fn parse_input_epoch(epoch_arg_index: usize) -> StacksEpochId {
    let argv: Vec<String> = env::args().collect();

    let mut epoch_id = StacksEpochId::latest();

    if argv.len() > epoch_arg_index {
        let epoch_id_u32 = argv[epoch_arg_index]
            .parse::<u32>()
            .expect("Failed to parse epoch id");
        epoch_id = StacksEpochId::try_from(epoch_id_u32)
            .map_err(|_e| {
                eprintln!("Failed to match epoch number");
                process::exit(1);
            })
            .unwrap();
    }

    return epoch_id;
=======
fn replay_block(stacks_path: &str, index_block_hash_hex: &str) {
    let index_block_hash = StacksBlockId::from_hex(index_block_hash_hex).unwrap();
    let chain_state_path = format!("{stacks_path}/mainnet/chainstate/");
    let sort_db_path = format!("{stacks_path}/mainnet/burnchain/sortition");
    let burn_db_path = format!("{stacks_path}/mainnet/burnchain/burnchain.sqlite");
    let burnchain_blocks_db = BurnchainDB::open(&burn_db_path, false).unwrap();

    let (mut chainstate, _) =
        StacksChainState::open(true, CHAIN_ID_MAINNET, &chain_state_path, None).unwrap();

    let mut sortdb = SortitionDB::connect(
        &sort_db_path,
        BITCOIN_MAINNET_FIRST_BLOCK_HEIGHT,
        &BurnchainHeaderHash::from_hex(BITCOIN_MAINNET_FIRST_BLOCK_HASH).unwrap(),
        BITCOIN_MAINNET_FIRST_BLOCK_TIMESTAMP.into(),
        STACKS_EPOCHS_MAINNET.as_ref(),
        PoxConstants::mainnet_default(),
        true,
    )
    .unwrap();
    let mut sort_tx = sortdb.tx_begin_at_tip();

    let blocks_path = chainstate.blocks_path.clone();
    let (mut chainstate_tx, clarity_instance) = chainstate
        .chainstate_tx_begin()
        .expect("Failed to start chainstate tx");
    let mut next_staging_block =
        StacksChainState::load_staging_block_info(&chainstate_tx.tx, &index_block_hash)
            .expect("Failed to load staging block data")
            .expect("No such index block hash in block database");

    next_staging_block.block_data = StacksChainState::load_block_bytes(
        &blocks_path,
        &next_staging_block.consensus_hash,
        &next_staging_block.anchored_block_hash,
    )
    .unwrap()
    .unwrap_or_default();

    let Some(next_microblocks) =
        StacksChainState::find_parent_microblock_stream(&chainstate_tx.tx, &next_staging_block)
            .unwrap()
    else {
        println!("No microblock stream found for {index_block_hash_hex}");
        return;
    };

    let (burn_header_hash, burn_header_height, burn_header_timestamp, _winning_block_txid) =
        match SortitionDB::get_block_snapshot_consensus(
            &sort_tx,
            &next_staging_block.consensus_hash,
        )
        .unwrap()
        {
            Some(sn) => (
                sn.burn_header_hash,
                sn.block_height as u32,
                sn.burn_header_timestamp,
                sn.winning_block_txid,
            ),
            None => {
                // shouldn't happen
                panic!(
                    "CORRUPTION: staging block {}/{} does not correspond to a burn block",
                    &next_staging_block.consensus_hash, &next_staging_block.anchored_block_hash
                );
            }
        };

    info!(
        "Process block {}/{} = {} in burn block {}, parent microblock {}",
        next_staging_block.consensus_hash,
        next_staging_block.anchored_block_hash,
        &index_block_hash,
        &burn_header_hash,
        &next_staging_block.parent_microblock_hash,
    );

    let Some(parent_header_info) =
        StacksChainState::get_parent_header_info(&mut chainstate_tx, &next_staging_block).unwrap()
    else {
        println!("Failed to load parent head info for block: {index_block_hash_hex}");
        return;
    };

    let block = StacksChainState::extract_stacks_block(&next_staging_block).unwrap();
    let block_size = next_staging_block.block_data.len() as u64;

    let parent_block_header = match &parent_header_info.anchored_header {
        StacksBlockHeaderTypes::Epoch2(bh) => bh,
        StacksBlockHeaderTypes::Nakamoto(_) => panic!("Nakamoto blocks not supported yet"),
    };

    if !StacksChainState::check_block_attachment(&parent_block_header, &block.header) {
        let msg = format!(
            "Invalid stacks block {}/{} -- does not attach to parent {}/{}",
            &next_staging_block.consensus_hash,
            block.block_hash(),
            parent_block_header.block_hash(),
            &parent_header_info.consensus_hash
        );
        println!("{msg}");
        return;
    }

    // validation check -- validate parent microblocks and find the ones that connect the
    // block's parent to this block.
    let next_microblocks = StacksChainState::extract_connecting_microblocks(
        &parent_header_info,
        &next_staging_block,
        &block,
        next_microblocks,
    )
    .unwrap();
    let (last_microblock_hash, last_microblock_seq) = match next_microblocks.len() {
        0 => (EMPTY_MICROBLOCK_PARENT_HASH.clone(), 0),
        _ => {
            let l = next_microblocks.len();
            (
                next_microblocks[l - 1].block_hash(),
                next_microblocks[l - 1].header.sequence,
            )
        }
    };
    assert_eq!(
        next_staging_block.parent_microblock_hash,
        last_microblock_hash
    );
    assert_eq!(
        next_staging_block.parent_microblock_seq,
        last_microblock_seq
    );

    // user supports were never activated
    let user_supports = vec![];

    let block_am = StacksChainState::find_stacks_tip_affirmation_map(
        &burnchain_blocks_db,
        sort_tx.tx(),
        &next_staging_block.consensus_hash,
        &next_staging_block.anchored_block_hash,
    )
    .unwrap();

    let pox_constants = sort_tx.context.pox_constants.clone();

    match StacksChainState::append_block(
        &mut chainstate_tx,
        clarity_instance,
        &mut sort_tx,
        &pox_constants,
        &parent_header_info,
        &next_staging_block.consensus_hash,
        &burn_header_hash,
        burn_header_height,
        burn_header_timestamp,
        &block,
        block_size,
        &next_microblocks,
        next_staging_block.commit_burn,
        next_staging_block.sortition_burn,
        &user_supports,
        block_am.weight(),
        true,
    ) {
        Ok((_receipt, _)) => {
            info!("Block processed successfully! block = {index_block_hash}");
        }
        Err(e) => {
            println!("Failed processing block! block = {index_block_hash}, error = {e:?}");
            process::exit(1);
        }
    };
>>>>>>> f8c67607
}<|MERGE_RESOLUTION|>--- conflicted
+++ resolved
@@ -1562,7 +1562,6 @@
     process::exit(0);
 }
 
-<<<<<<< HEAD
 fn parse_input_epoch(epoch_arg_index: usize) -> StacksEpochId {
     let argv: Vec<String> = env::args().collect();
 
@@ -1581,8 +1580,10 @@
     }
 
     return epoch_id;
-=======
+}
+
 fn replay_block(stacks_path: &str, index_block_hash_hex: &str) {
+    /*
     let index_block_hash = StacksBlockId::from_hex(index_block_hash_hex).unwrap();
     let chain_state_path = format!("{stacks_path}/mainnet/chainstate/");
     let sort_db_path = format!("{stacks_path}/mainnet/burnchain/sortition");
@@ -1667,7 +1668,11 @@
         return;
     };
 
-    let block = StacksChainState::extract_stacks_block(&next_staging_block).unwrap();
+    let epoch_id = SortitionDB::get_stacks_epoch(&sort_tx, u64::from(burn_header_height))
+        .expect("Error getting Epoch")
+        .expect("No Epoch found")
+        .epoch_id;
+    let block = StacksChainState::extract_stacks_block(&next_staging_block, epoch_id);
     let block_size = next_staging_block.block_data.len() as u64;
 
     let parent_block_header = match &parent_header_info.anchored_header {
@@ -1755,5 +1760,5 @@
             process::exit(1);
         }
     };
->>>>>>> f8c67607
+    */
 }