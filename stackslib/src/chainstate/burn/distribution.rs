// Copyright (C) 2013-2020 Blockstack PBC, a public benefit corporation
// Copyright (C) 2020 Stacks Open Internet Foundation
//
// This program is free software: you can redistribute it and/or modify
// it under the terms of the GNU General Public License as published by
// the Free Software Foundation, either version 3 of the License, or
// (at your option) any later version.
//
// This program is distributed in the hope that it will be useful,
// but WITHOUT ANY WARRANTY; without even the implied warranty of
// MERCHANTABILITY or FITNESS FOR A PARTICULAR PURPOSE.  See the
// GNU General Public License for more details.
//
// You should have received a copy of the GNU General Public License
// along with this program.  If not, see <http://www.gnu.org/licenses/>.

use std::cmp;
use std::collections::{BTreeMap, HashMap};
use std::convert::TryInto;

use stacks_common::address::AddressHashMode;
use stacks_common::util::hash::Hash160;
use stacks_common::util::log;
use stacks_common::util::uint::BitArray;
use stacks_common::util::uint::Uint256;
use stacks_common::util::uint::Uint512;
use stacks_common::util::vrf::VRFPublicKey;

use crate::burnchains::Address;
use crate::burnchains::Burnchain;
use crate::burnchains::PublicKey;
use crate::burnchains::Txid;
use crate::burnchains::{BurnchainRecipient, BurnchainSigner, BurnchainTransaction};
use crate::chainstate::burn::operations::{
    leader_block_commit::MissedBlockCommit, BlockstackOperationType, LeaderBlockCommitOp,
    LeaderKeyRegisterOp, UserBurnSupportOp,
};
use crate::chainstate::stacks::StacksPublicKey;
use crate::core::MINING_COMMITMENT_WINDOW;
use crate::monitoring;

#[derive(Debug, Clone, PartialEq, Serialize, Deserialize)]
pub struct BurnSamplePoint {
    pub burns: u128,
    pub median_burn: u128,
    pub range_start: Uint256,
    pub range_end: Uint256,
    pub candidate: LeaderBlockCommitOp,
    pub user_burns: Vec<UserBurnSupportOp>,
}

#[derive(Debug, Clone)]
enum LinkedCommitIdentifier {
    Missed(MissedBlockCommit),
    Valid(LeaderBlockCommitOp),
}

#[derive(Debug, Clone)]
struct LinkedCommitmentScore {
    rel_block_height: u8,
    op: LinkedCommitIdentifier,
}

#[derive(Debug, PartialEq, Eq, Hash)]
struct UserBurnIdentifier {
    rel_block_height: u8,
    key_vtxindex: u16,
    key_block_ptr: u32,
    block_hash: Hash160,
}

impl LinkedCommitIdentifier {
    fn spent_txid(&self) -> &Txid {
        match self {
            LinkedCommitIdentifier::Missed(ref op) => &op.input.0,
            LinkedCommitIdentifier::Valid(ref op) => &op.input.0,
        }
    }

    fn spent_output(&self) -> u32 {
        match self {
            LinkedCommitIdentifier::Missed(ref op) => op.input.1,
            LinkedCommitIdentifier::Valid(ref op) => op.input.1,
        }
    }

    fn burn_fee(&self) -> u64 {
        match self {
            LinkedCommitIdentifier::Missed(_) => 1,
            LinkedCommitIdentifier::Valid(ref op) => op.burn_fee,
        }
    }

    fn txid(&self) -> &Txid {
        match self {
            LinkedCommitIdentifier::Missed(ref op) => &op.txid,
            LinkedCommitIdentifier::Valid(ref op) => &op.txid,
        }
    }
}

impl BurnSamplePoint {
    fn sanity_check_window(
        block_commits: &Vec<Vec<LeaderBlockCommitOp>>,
        missed_commits: &Vec<Vec<MissedBlockCommit>>,
    ) {
        assert!(block_commits.len() <= (MINING_COMMITMENT_WINDOW as usize));
        assert_eq!(missed_commits.len() + 1, block_commits.len());
        let mut block_height_at_index = None;
        for (index, commits) in block_commits.iter().enumerate() {
            let index = index as u64;
            for commit in commits.iter() {
                if let Some((first_block_height, first_index)) = block_height_at_index {
                    assert_eq!(
                        commit.block_height,
                        first_block_height + (index - first_index),
                        "Commits and Burns should be in block height order"
                    );
                } else {
                    block_height_at_index = Some((commit.block_height, index));
                }
            }
        }
    }

    /// Make a burn distribution -- a list of (burn total, block candidate) pairs -- from a block's
    /// block commits and user support burns.
    ///
    /// All operations need to be supplied in an ordered Vec of Vecs containing
    ///   the ops at each block height in a mining commit window.  Normally, this window
    ///   is the constant `MINING_COMMITMENT_WINDOW`, except during prepare-phases and post-PoX
    ///   sunset.  In either of these two cases, the window is only one block.  The code does not
    ///   consider which window is active; it merely deduces it by inspecting the length of the
    ///   given `block_commits` argument.
    ///
    /// If a burn refers to more than one commitment, its burn amount is *split* between those
    ///   commitments
    ///
    ///  Burns are evaluated over the mining commitment window, where the effective burn for
    ///   a commitment is := min(last_burn_amount, median over the window)
    ///
    /// Returns the distribution, which consumes the given lists of operations.
    ///
    /// * `block_commits`: this is a mapping from relative block_height to the block
    ///     commits that occurred at that height. These relative block heights start
    ///     at 0 and increment towards the present. When the mining window is 6, the
    ///     "current" sortition's block commits would be in index 5.
    /// * `missed_commits`: this is a mapping from relative block_height to the
    ///     block commits that were intended to be included at that height. These
    ///     relative block heights start at 0 and increment towards the present. There
    ///     will be no such commits for the current sortition, so this vec will have
    ///     `missed_commits.len() = block_commits.len() - 1`
    /// * `burn_blocks`: this is a vector of booleans that indicate whether or not a block-commit
    ///     occurred during a PoB-only sortition or a possibly-PoX sortition.  The former occurs
    ///     during either a prepare phase or after PoX sunset, and must have only one (burn) output.
    ///     The latter occurs everywhere else, and must have `OUTPUTS_PER_COMMIT` outputs after the
    ///     `OP_RETURN` payload.  The length of this vector must be equal to the length of the
    ///     `block_commits` vector.  `burn_blocks[i]` is `true` if the `ith` block-commit must be PoB.
    pub fn make_min_median_distribution(
        mut block_commits: Vec<Vec<LeaderBlockCommitOp>>,
        mut missed_commits: Vec<Vec<MissedBlockCommit>>,
        burn_blocks: Vec<bool>,
    ) -> Vec<BurnSamplePoint> {
        // sanity check
        let window_size = block_commits.len() as u8;
        assert!(window_size > 0);
        BurnSamplePoint::sanity_check_window(&block_commits, &missed_commits);
        assert_eq!(burn_blocks.len(), block_commits.len());

        // first, let's link all of the current block commits to the priors
        let mut commits_with_priors: Vec<_> =
            // start with the most recent
            block_commits
            .remove((window_size - 1) as usize)
            .into_iter()
            .map(|op| {
                let mut linked_commits = vec![None; window_size as usize];
                linked_commits[0] = Some(LinkedCommitmentScore {
                        rel_block_height: window_size - 1,
                        op: LinkedCommitIdentifier::Valid(op),
                    });
                linked_commits
            })
            .collect();

        for rel_block_height in (0..(window_size - 1)).rev() {
            let cur_commits = block_commits.remove(rel_block_height as usize);
            let cur_missed = missed_commits.remove(rel_block_height as usize);
            // build a map from txid -> block commit for all the block commits
            //   in the current block
            let mut cur_commits_map: HashMap<_, _> = cur_commits
                .into_iter()
                .map(|commit| (commit.txid.clone(), commit))
                .collect();
            // build a map from txid -> missed block commit for the current block
            let mut cur_missed_map: HashMap<_, _> = cur_missed
                .into_iter()
                .map(|missed| (missed.txid.clone(), missed))
                .collect();

            // find the UTXO index that each last linked_commit must have spent in order to be
            // chained to the block-commit (or missed-commit) at this relative block height
            let commit_is_burn = burn_blocks[rel_block_height as usize];
            let expected_index = LeaderBlockCommitOp::expected_chained_utxo(commit_is_burn);

            for linked_commit in commits_with_priors.iter_mut() {
                let end = linked_commit.iter().rev().find_map(|o| o.as_ref()).unwrap(); // guaranteed to be at least 1 non-none entry

                // if end spent a UTXO at this height, then it must match the expected index
                if end.op.spent_output() != expected_index {
                    test_debug!("Block-commit {} did not spent a UTXO at rel_block_height {}, because it spent output {},{} (expected {})",
                                end.op.txid(), rel_block_height, end.op.spent_output(), end.op.spent_txid(), expected_index);
                    continue;
                }

                // find out which block-commit we chained to
                let referenced_op = if let Some(referenced_commit) =
                    cur_commits_map.remove(end.op.spent_txid())
                {
                    // found a chained utxo
                    Some(LinkedCommitIdentifier::Valid(referenced_commit))
                } else if let Some(missed_op) = cur_missed_map.remove(end.op.spent_txid()) {
                    // found a missed commit
                    Some(LinkedCommitIdentifier::Missed(missed_op))
                } else {
                    test_debug!(
                            "No chained UTXO to a valid or missing commit at relative block height {} from {}: ({},{})",
                            rel_block_height,
                            end.op.txid(),
                            end.op.spent_txid(),
                            end.op.spent_output()
                        );
                    continue;
                };

                // if we found a referenced op, connect it
                if let Some(referenced_op) = referenced_op {
                    linked_commit[(window_size - 1 - rel_block_height) as usize] =
                        Some(LinkedCommitmentScore {
                            op: referenced_op,
                            rel_block_height,
                        });
                }
            }
        }

        // now, commits_with_priors has the burn amounts for each
        //   linked commitment, we can now generate the burn sample points.
        let mut burn_sample = commits_with_priors
            .into_iter()
            .map(|mut linked_commits| {
                let all_burns: Vec<_> = linked_commits
                    .iter()
                    .map(|commit| {
                        if let Some(commit) = commit {
                            commit.op.burn_fee() as u128
                        } else {
                            // use 1 as the linked commit min. this gives a miner a _small_
                            //  chance of winning a block even if they haven't performed chained utxos yet
                            1
                        }
                    })
                    .collect();
                let most_recent_burn = all_burns[0];

                let mut sorted_burns = all_burns.clone();
                sorted_burns.sort();
                let median_burn = if window_size % 2 == 0 {
                    (sorted_burns[(window_size / 2) as usize]
                        + sorted_burns[(window_size / 2 - 1) as usize])
                        / 2
                } else {
                    sorted_burns[(window_size / 2) as usize]
                };

                let burns = cmp::min(median_burn, most_recent_burn);
                let candidate = if let LinkedCommitIdentifier::Valid(op) =
                    linked_commits.remove(0).unwrap().op
                {
                    op
                } else {
                    unreachable!("BUG: first linked commit should always be valid");
                };
                assert_eq!(candidate.burn_fee as u128, most_recent_burn);

                debug!("Burn sample";
                       "txid" => %candidate.txid.to_string(),
                       "most_recent_burn" => %most_recent_burn,
                       "median_burn" => %median_burn,
                       "all_burns" => %format!("{:?}", all_burns));

                BurnSamplePoint {
                    burns,
                    median_burn,
                    range_start: Uint256::zero(), // To be filled in
                    range_end: Uint256::zero(),   // To be filled in
                    candidate,
                    user_burns: vec![],
                }
            })
            .collect();

        // calculate burn ranges
        BurnSamplePoint::make_sortition_ranges(&mut burn_sample);
        burn_sample
    }

    /// Update prometheus metrics from burn samples.
    /// This is a no-op if you don't use prometheus.
    pub fn prometheus_update_miner_commitments(burn_sample: &[BurnSamplePoint]) {
        let global_burnchain_signer = monitoring::get_burnchain_signer();
        if let Some(signer) = &global_burnchain_signer {
            for burn in burn_sample.iter() {
                if burn.candidate.apparent_sender == *signer {
                    monitoring::update_computed_miner_commitment(burn.burns);
                    monitoring::update_miner_current_median_commitment(burn.median_burn);
                }
            }

            let mut range_total = Uint256::zero();
            let mut signer_seen = false;
            for burn in burn_sample.iter() {
                if burn.candidate.apparent_sender == *signer {
                    signer_seen = true;
                    range_total = range_total + (burn.range_end - burn.range_start);
                }
            }
            if signer_seen {
                monitoring::update_computed_relative_miner_score(range_total);
            }
        }
    }

    #[cfg(test)]
    pub fn make_distribution(
        all_block_candidates: Vec<LeaderBlockCommitOp>,
        _consumed_leader_keys: Vec<LeaderKeyRegisterOp>,
        user_burns: Vec<UserBurnSupportOp>,
    ) -> Vec<BurnSamplePoint> {
        Self::make_min_median_distribution(vec![all_block_candidates], vec![], vec![true])
    }

    /// Calculate the ranges between 0 and 2**256 - 1 over which each point in the burn sample
    /// applies, so we can later select which block to use.
    fn make_sortition_ranges(burn_sample: &mut Vec<BurnSamplePoint>) -> () {
        if burn_sample.len() == 0 {
            // empty sample
            return;
        }
        if burn_sample.len() == 1 {
            // sample that covers the whole range
            burn_sample[0].range_start = Uint256::zero();
            burn_sample[0].range_end = Uint256::max();
            return;
        }

        // total burns for valid blocks?
        // NOTE: this can't overflow -- there's no way we get that many (u64) burns
        let total_burns_u128 = BurnSamplePoint::get_total_burns(&burn_sample).unwrap() as u128;
        let total_burns = Uint512::from_u128(total_burns_u128);

        // determine range start/end for each sample.
        // Use fixed-point math on an unsigned 512-bit number --
        //   * the upper 256 bits are the integer
        //   * the lower 256 bits are the fraction
        // These range fields correspond to ranges in the 32-byte hash space
        let mut burn_acc = Uint512::from_u128(burn_sample[0].burns);

        burn_sample[0].range_start = Uint256::zero();
        burn_sample[0].range_end =
            ((Uint512::from_uint256(&Uint256::max()) * burn_acc) / total_burns).to_uint256();
        for i in 1..burn_sample.len() {
            burn_sample[i].range_start = burn_sample[i - 1].range_end;

            burn_acc = burn_acc + Uint512::from_u128(burn_sample[i].burns);
            burn_sample[i].range_end =
                ((Uint512::from_uint256(&Uint256::max()) * burn_acc) / total_burns).to_uint256();
        }

        for _i in 0..burn_sample.len() {
            test_debug!(
                "Range for block {}: {} / {}: {} - {}",
                burn_sample[_i].candidate.block_header_hash,
                burn_sample[_i].burns,
                total_burns_u128,
                burn_sample[_i].range_start,
                burn_sample[_i].range_end
            );
        }
    }

    /// Calculate the total amount of crypto destroyed in this burn distribution.
    /// Returns None if there was an overflow.
    pub fn get_total_burns(burn_dist: &[BurnSamplePoint]) -> Option<u64> {
        burn_dist
            .iter()
            .fold(Some(0), |burns_so_far, sample_point| {
                if let Some(burns_so_far) = burns_so_far {
                    burns_so_far.checked_add(sample_point.burns.try_into().ok()?)
                } else {
                    None
                }
            })
    }
}

#[cfg(test)]
mod tests {
    use std::marker::PhantomData;

    use stacks_common::address::AddressHashMode;
    use stacks_common::types::chainstate::StacksAddress;
    use stacks_common::util::hash::hex_bytes;
    use stacks_common::util::hash::Hash160;
    use stacks_common::util::log;
    use stacks_common::util::uint::BitArray;
    use stacks_common::util::uint::Uint256;
    use stacks_common::util::uint::Uint512;
    use stacks_common::util::vrf::*;

    use super::BurnSamplePoint;
    use crate::burnchains::bitcoin::address::BitcoinAddress;
    use crate::burnchains::bitcoin::keys::BitcoinPublicKey;
    use crate::burnchains::bitcoin::BitcoinNetworkType;
    use crate::burnchains::Address;
    use crate::burnchains::Burnchain;
    use crate::burnchains::BurnchainSigner;
    use crate::burnchains::PublicKey;
    use crate::burnchains::Txid;
    use crate::chainstate::burn::operations::{
        leader_block_commit::{MissedBlockCommit, BURN_BLOCK_MINED_AT_MODULUS},
        BlockstackOperationType, LeaderBlockCommitOp, LeaderKeyRegisterOp, UserBurnSupportOp,
    };
    use crate::chainstate::burn::ConsensusHash;
    use crate::chainstate::stacks::address::StacksAddressExtensions;
    use crate::chainstate::stacks::index::TrieHashExtension;
    use crate::chainstate::stacks::StacksPublicKey;
    use crate::core::MINING_COMMITMENT_WINDOW;
<<<<<<< HEAD
    use crate::types::chainstate::{BlockHeaderHash, BurnchainHeaderHash};
    use crate::types::chainstate::{SortitionId, VRFSeed};
=======

    use stacks_common::types::chainstate::{BlockHeaderHash, BurnchainHeaderHash};
    use stacks_common::types::chainstate::{SortitionId, VRFSeed};
>>>>>>> 3e0ba615

    struct BurnDistFixture {
        consumed_leader_keys: Vec<LeaderKeyRegisterOp>,
        block_commits: Vec<LeaderBlockCommitOp>,
        user_burns: Vec<UserBurnSupportOp>,
        res: Vec<BurnSamplePoint>,
    }

    fn make_user_burn(
        burn_fee: u64,
        vrf_ident: u32,
        block_id: u64,
        txid_id: u64,
        block_height: u64,
    ) -> UserBurnSupportOp {
        let mut block_header_hash = [0; 32];
        block_header_hash[0..8].copy_from_slice(&block_id.to_be_bytes());
        let mut txid = [3; 32];
        txid[0..8].copy_from_slice(&txid_id.to_be_bytes());
        let txid = Txid(txid);

        UserBurnSupportOp {
            address: StacksAddress {
                version: 0,
                bytes: Hash160([0; 20]),
            },
            consensus_hash: ConsensusHash([0; 20]),
            public_key: VRFPublicKey::from_private(&VRFPrivateKey::new()),
            key_block_ptr: vrf_ident,
            key_vtxindex: 0,
            block_header_hash_160: Hash160::from_sha256(&block_header_hash),
            burn_fee,
            txid,
            vtxindex: 0,  // index in the block where this tx occurs
            block_height, // block height at which this tx occurs
            burn_header_hash: BurnchainHeaderHash([0; 32]), // hash of burnchain block with this tx
        }
    }

    fn make_missed_commit(txid_id: u64, input_tx: u64) -> MissedBlockCommit {
        let mut txid = [0; 32];
        txid[0..8].copy_from_slice(&txid_id.to_be_bytes());
        let mut input_txid = [0; 32];
        input_txid[0..8].copy_from_slice(&input_tx.to_be_bytes());
        let txid = Txid(txid);
        let input_txid = Txid(input_txid);
        MissedBlockCommit {
            txid,
            input: (input_txid, 3),
            intended_sortition: SortitionId([0; 32]),
        }
    }

    fn make_block_commit(
        burn_fee: u64,
        vrf_ident: u32,
        block_id: u64,
        txid_id: u64,
        input_tx: Option<u64>,
        block_ht: u64,
    ) -> LeaderBlockCommitOp {
        let mut block_header_hash = [0; 32];
        block_header_hash[0..8].copy_from_slice(&block_id.to_be_bytes());
        let mut txid = [0; 32];
        txid[0..8].copy_from_slice(&txid_id.to_be_bytes());
        let mut input_txid = [0; 32];
        if let Some(input_tx) = input_tx {
            input_txid[0..8].copy_from_slice(&input_tx.to_be_bytes());
        } else {
            // no txid will match
            input_txid.copy_from_slice(&[1; 32]);
        }
        let txid = Txid(txid);
        let input_txid = Txid(input_txid);

        LeaderBlockCommitOp {
            block_header_hash: BlockHeaderHash(block_header_hash),
            new_seed: VRFSeed([0; 32]),
            parent_block_ptr: (block_id - 1) as u32,
            parent_vtxindex: 0,
            key_block_ptr: vrf_ident,
            key_vtxindex: 0,
            memo: vec![],
            burn_fee,
            input: (input_txid, 3),
            apparent_sender: BurnchainSigner::new_p2pkh(&StacksPublicKey::new()),
            commit_outs: vec![],
            sunset_burn: 0,
            txid,
            vtxindex: 0,
            block_height: block_ht,
            burn_parent_modulus: if block_ht > 0 {
                ((block_ht - 1) % BURN_BLOCK_MINED_AT_MODULUS) as u8
            } else {
                BURN_BLOCK_MINED_AT_MODULUS as u8 - 1
            },
            burn_header_hash: BurnchainHeaderHash([0; 32]),
        }
    }

    #[test]
    fn make_mean_min_median_sunset_in_window() {
        //    miner 1:  3 4 5 4 5 4
        //       ub  :  1 0 0 0 0 0
        //                    | sunset end
        //    miner 2:  1 3 3 3 3 3
        //       ub  :  1 0 0 0 0 0
        //              0 1 0 0 0 0
        //                   ..

        // miner 1 => min = 1, median = 1, last_burn = 4
        // miner 2 => min = 1, median = 1, last_burn = 3

        let mut commits = vec![
            vec![
                make_block_commit(3, 1, 1, 1, None, 1),
                make_block_commit(1, 2, 2, 2, None, 1),
            ],
            vec![
                make_block_commit(4, 3, 3, 3, Some(1), 2),
                make_block_commit(3, 4, 4, 4, Some(2), 2),
            ],
            vec![
                make_block_commit(5, 5, 5, 5, Some(3), 3),
                make_block_commit(3, 6, 6, 6, Some(4), 3),
            ],
            vec![
                make_block_commit(4, 7, 7, 7, Some(5), 4),
                make_block_commit(3, 8, 8, 8, Some(6), 4),
            ],
            vec![
                make_block_commit(5, 9, 9, 9, Some(7), 5),
                make_block_commit(3, 10, 10, 10, Some(8), 5),
            ],
            vec![
                make_block_commit(4, 11, 11, 11, Some(9), 6),
                make_block_commit(3, 12, 12, 12, Some(10), 6),
            ],
        ];
        let user_burns = vec![
            vec![make_user_burn(1, 1, 1, 1, 1), make_user_burn(1, 2, 2, 2, 1)],
            vec![make_user_burn(1, 4, 4, 4, 2)],
            vec![make_user_burn(1, 6, 6, 6, 3)],
            vec![make_user_burn(1, 8, 8, 8, 4)],
            vec![make_user_burn(1, 10, 10, 10, 5)],
            vec![make_user_burn(1, 12, 12, 12, 6)],
        ];

        let mut result = BurnSamplePoint::make_min_median_distribution(
            commits.clone(),
            vec![vec![]; (MINING_COMMITMENT_WINDOW - 1) as usize],
            vec![false, false, false, true, true, true],
        );

        assert_eq!(result.len(), 2, "Should be two miners");

        result.sort_by_key(|sample| sample.candidate.txid);

        // block-commits are currently malformed -- the post-sunset commits spend the wrong UTXO.
        assert_eq!(result[0].burns, 1);
        assert_eq!(result[1].burns, 1);

        // make sure that we're associating with the last commit in the window.
        assert_eq!(result[0].candidate.txid, commits[5][0].txid);
        assert_eq!(result[1].candidate.txid, commits[5][1].txid);

        assert_eq!(result[0].user_burns.len(), 0);
        assert_eq!(result[1].user_burns.len(), 0);

        // now correct the back pointers so that they point
        //   at the correct UTXO position *post-sunset*
        for (ix, window_slice) in commits.iter_mut().enumerate() {
            if ix >= 4 {
                for commit in window_slice.iter_mut() {
                    commit.input.1 = 2;
                }
            }
        }

        //    miner 1:  3 4 5 4 5 4
        //    miner 2:  1 3 3 3 3 3
        // miner 1 => min = 3, median = 4, last_burn = 4
        // miner 2 => min = 1, median = 3, last_burn = 3

        let mut result = BurnSamplePoint::make_min_median_distribution(
            commits.clone(),
            vec![vec![]; (MINING_COMMITMENT_WINDOW - 1) as usize],
            vec![false, false, false, true, true, true],
        );

        assert_eq!(result.len(), 2, "Should be two miners");

        result.sort_by_key(|sample| sample.candidate.txid);

        assert_eq!(result[0].burns, 4);
        assert_eq!(result[1].burns, 3);

        // make sure that we're associating with the last commit in the window.
        assert_eq!(result[0].candidate.txid, commits[5][0].txid);
        assert_eq!(result[1].candidate.txid, commits[5][1].txid);

        assert_eq!(result[0].user_burns.len(), 0);
        assert_eq!(result[1].user_burns.len(), 0);
    }

    #[test]
    fn make_mean_min_median() {
        // test case 1:
        //    miner 1:  3 4 5 4 5 4
        //       ub  :  1 0 0 0 0 0
        //    miner 2:  1 3 3 3 3 3
        //       ub  :  1 0 0 0 0 0
        //              0 1 0 0 0 0
        //                   ..

        // user burns are ignored:
        //
        // miner 1 => min = 3, median = 4, last_burn = 4
        // miner 2 => min = 1, median = 3, last_burn = 3

        let commits = vec![
            vec![
                make_block_commit(3, 1, 1, 1, None, 1),
                make_block_commit(1, 2, 2, 2, None, 1),
            ],
            vec![
                make_block_commit(4, 3, 3, 3, Some(1), 2),
                make_block_commit(3, 4, 4, 4, Some(2), 2),
            ],
            vec![
                make_block_commit(5, 5, 5, 5, Some(3), 3),
                make_block_commit(3, 6, 6, 6, Some(4), 3),
            ],
            vec![
                make_block_commit(4, 7, 7, 7, Some(5), 4),
                make_block_commit(3, 8, 8, 8, Some(6), 4),
            ],
            vec![
                make_block_commit(5, 9, 9, 9, Some(7), 5),
                make_block_commit(3, 10, 10, 10, Some(8), 5),
            ],
            vec![
                make_block_commit(4, 11, 11, 11, Some(9), 6),
                make_block_commit(3, 12, 12, 12, Some(10), 6),
            ],
        ];
        let user_burns = vec![
            vec![make_user_burn(1, 1, 1, 1, 1), make_user_burn(1, 2, 2, 2, 1)],
            vec![make_user_burn(1, 4, 4, 4, 2)],
            vec![make_user_burn(1, 6, 6, 6, 3)],
            vec![make_user_burn(1, 8, 8, 8, 4)],
            vec![make_user_burn(1, 10, 10, 10, 5)],
            vec![make_user_burn(1, 12, 12, 12, 6)],
        ];

        let mut result = BurnSamplePoint::make_min_median_distribution(
            commits.clone(),
            vec![vec![]; (MINING_COMMITMENT_WINDOW - 1) as usize],
            vec![false, false, false, false, false, false],
        );

        assert_eq!(result.len(), 2, "Should be two miners");

        result.sort_by_key(|sample| sample.candidate.txid);

        assert_eq!(result[0].burns, 4);
        assert_eq!(result[1].burns, 3);

        // make sure that we're associating with the last commit in the window.
        assert_eq!(result[0].candidate.txid, commits[5][0].txid);
        assert_eq!(result[1].candidate.txid, commits[5][1].txid);

        assert_eq!(result[0].user_burns.len(), 0);
        assert_eq!(result[1].user_burns.len(), 0);

        // test case 2:
        //    miner 1:  4 4 5 4 5 3
        //    miner 2:  4 4 4 4 4 1
        //       ub  :  0 0 0 0 0 2
        //               *split*

        // miner 1 => min = 3, median = 4, last_burn = 3
        // miner 2 => min = 1, median = 4, last_burn = 1

        let commits = vec![
            vec![
                make_block_commit(4, 1, 1, 1, None, 1),
                make_block_commit(4, 2, 2, 2, None, 1),
            ],
            vec![
                make_block_commit(4, 3, 3, 3, Some(1), 2),
                make_block_commit(4, 4, 4, 4, Some(2), 2),
            ],
            vec![
                make_block_commit(5, 5, 5, 5, Some(3), 3),
                make_block_commit(4, 6, 6, 6, Some(4), 3),
            ],
            vec![
                make_block_commit(4, 7, 7, 7, Some(5), 4),
                make_block_commit(4, 8, 8, 8, Some(6), 4),
            ],
            vec![
                make_block_commit(5, 9, 9, 9, Some(7), 5),
                make_block_commit(4, 10, 10, 10, Some(8), 5),
            ],
            vec![
                make_block_commit(3, 11, 11, 11, Some(9), 6),
                make_block_commit(1, 11, 11, 12, Some(10), 6),
            ],
        ];
        let user_burns = vec![
            vec![],
            vec![],
            vec![],
            vec![],
            vec![],
            vec![make_user_burn(2, 11, 11, 1, 6)],
        ];

        let mut result = BurnSamplePoint::make_min_median_distribution(
            commits.clone(),
            vec![vec![]; (MINING_COMMITMENT_WINDOW - 1) as usize],
            vec![false, false, false, false, false, false],
        );

        assert_eq!(result.len(), 2, "Should be two miners");

        result.sort_by_key(|sample| sample.candidate.txid);

        assert_eq!(result[0].burns, 3);
        assert_eq!(result[1].burns, 1);

        // make sure that we're associating with the last commit in the window.
        assert_eq!(result[0].candidate.txid, commits[5][0].txid);
        assert_eq!(result[1].candidate.txid, commits[5][1].txid);

        assert_eq!(result[0].user_burns.len(), 0);
        assert_eq!(result[1].user_burns.len(), 0);
    }

    #[test]
    fn missed_block_commits() {
        // test case 1:
        //    miner 1:  3 4 5 4 missed 4
        //    miner 2:  3 3 missed 3 3 3
        //
        // miner 1 => min = 0, median = 4, last_burn = 4
        // miner 2 => min = 0, median = 3, last_burn = 3

        let commits = vec![
            vec![
                make_block_commit(3, 1, 1, 1, None, 1),
                make_block_commit(1, 2, 2, 2, None, 1),
            ],
            vec![
                make_block_commit(4, 3, 3, 3, Some(1), 2),
                make_block_commit(3, 4, 4, 4, Some(2), 2),
            ],
            vec![make_block_commit(5, 5, 5, 5, Some(3), 3)],
            vec![
                make_block_commit(4, 7, 7, 7, Some(5), 4),
                make_block_commit(3, 8, 8, 8, Some(6), 4),
            ],
            vec![make_block_commit(3, 10, 10, 10, Some(8), 5)],
            vec![
                make_block_commit(4, 11, 11, 11, Some(9), 6),
                make_block_commit(3, 12, 12, 12, Some(10), 6),
            ],
        ];

        let missed_commits = vec![
            vec![],
            vec![],
            vec![make_missed_commit(6, 4)],
            vec![],
            vec![make_missed_commit(9, 7)],
        ];

        let mut result = BurnSamplePoint::make_min_median_distribution(
            commits.clone(),
            missed_commits.clone(),
            vec![false, false, false, false, false, false],
        );

        assert_eq!(result.len(), 2, "Should be two miners");

        result.sort_by_key(|sample| sample.candidate.txid);

        assert_eq!(result[0].burns, 4);
        assert_eq!(result[1].burns, 3);

        // make sure that we're associating with the last commit in the window.
        assert_eq!(result[0].candidate.txid, commits[5][0].txid);
        assert_eq!(result[1].candidate.txid, commits[5][1].txid);
    }

    #[test]
    fn make_burn_distribution() {
        let first_burn_hash = BurnchainHeaderHash::from_hex(
            "0000000000000000000000000000000000000000000000000000000000000000",
        )
        .unwrap();

        let leader_key_1 = LeaderKeyRegisterOp {
            consensus_hash: ConsensusHash::from_bytes(
                &hex_bytes("2222222222222222222222222222222222222222").unwrap(),
            )
            .unwrap(),
            public_key: VRFPublicKey::from_bytes(
                &hex_bytes("a366b51292bef4edd64063d9145c617fec373bceb0758e98cd72becd84d54c7a")
                    .unwrap(),
            )
            .unwrap(),
            memo: vec![01, 02, 03, 04, 05],

            txid: Txid::from_bytes_be(
                &hex_bytes("1bfa831b5fc56c858198acb8e77e5863c1e9d8ac26d49ddb914e24d8d4083562")
                    .unwrap(),
            )
            .unwrap(),
            vtxindex: 456,
            block_height: 123,
            burn_header_hash: BurnchainHeaderHash::from_hex(
                "0000000000000000000000000000000000000000000000000000000000000001",
            )
            .unwrap(),
        };

        let leader_key_2 = LeaderKeyRegisterOp {
            consensus_hash: ConsensusHash::from_bytes(
                &hex_bytes("3333333333333333333333333333333333333333").unwrap(),
            )
            .unwrap(),
            public_key: VRFPublicKey::from_bytes(
                &hex_bytes("bb519494643f79f1dea0350e6fb9a1da88dfdb6137117fc2523824a8aa44fe1c")
                    .unwrap(),
            )
            .unwrap(),
            memo: vec![01, 02, 03, 04, 05],

            txid: Txid::from_bytes_be(
                &hex_bytes("9410df84e2b440055c33acb075a0687752df63fe8fe84aeec61abe469f0448c7")
                    .unwrap(),
            )
            .unwrap(),
            vtxindex: 457,
            block_height: 122,
            burn_header_hash: BurnchainHeaderHash::from_hex(
                "0000000000000000000000000000000000000000000000000000000000000002",
            )
            .unwrap(),
        };

        let leader_key_3 = LeaderKeyRegisterOp {
            consensus_hash: ConsensusHash::from_bytes(
                &hex_bytes("3333333333333333333333333333333333333333").unwrap(),
            )
            .unwrap(),
            public_key: VRFPublicKey::from_bytes(
                &hex_bytes("de8af7037e522e65d2fe2d63fb1b764bfea829df78b84444338379df13144a02")
                    .unwrap(),
            )
            .unwrap(),
            memo: vec![01, 02, 03, 04, 05],

            txid: Txid::from_bytes_be(
                &hex_bytes("eb54704f71d4a2d1128d60ffccced547054b52250ada6f3e7356165714f44d4c")
                    .unwrap(),
            )
            .unwrap(),
            vtxindex: 10,
            block_height: 121,
            burn_header_hash: BurnchainHeaderHash::from_hex(
                "0000000000000000000000000000000000000000000000000000000000000012",
            )
            .unwrap(),
        };

        let user_burn_noblock = UserBurnSupportOp {
            address: StacksAddress::new(1, Hash160([1u8; 20])),
            consensus_hash: ConsensusHash::from_bytes(
                &hex_bytes("4444444444444444444444444444444444444444").unwrap(),
            )
            .unwrap(),
            public_key: VRFPublicKey::from_bytes(
                &hex_bytes("a366b51292bef4edd64063d9145c617fec373bceb0758e98cd72becd84d54c7a")
                    .unwrap(),
            )
            .unwrap(),
            block_header_hash_160: Hash160::from_bytes(
                &hex_bytes("3333333333333333333333333333333333333333").unwrap(),
            )
            .unwrap(),
            key_block_ptr: 1,
            key_vtxindex: 772,
            burn_fee: 12345,

            txid: Txid::from_bytes_be(
                &hex_bytes("1d5cbdd276495b07f0e0bf0181fa57c175b217bc35531b078d62fc20986c716c")
                    .unwrap(),
            )
            .unwrap(),
            vtxindex: 12,
            block_height: 124,
            burn_header_hash: BurnchainHeaderHash::from_hex(
                "0000000000000000000000000000000000000000000000000000000000000004",
            )
            .unwrap(),
        };

        let user_burn_1 = UserBurnSupportOp {
            address: StacksAddress::new(2, Hash160([2u8; 20])),
            consensus_hash: ConsensusHash::from_bytes(
                &hex_bytes("4444444444444444444444444444444444444444").unwrap(),
            )
            .unwrap(),
            public_key: VRFPublicKey::from_bytes(
                &hex_bytes("a366b51292bef4edd64063d9145c617fec373bceb0758e98cd72becd84d54c7a")
                    .unwrap(),
            )
            .unwrap(),
            block_header_hash_160: Hash160::from_bytes(
                &hex_bytes("7150f635054b87df566a970b21e07030d6444bf2").unwrap(),
            )
            .unwrap(), // 22222....2222
            key_block_ptr: 123,
            key_vtxindex: 456,
            burn_fee: 10000,

            txid: Txid::from_bytes_be(
                &hex_bytes("1d5cbdd276495b07f0e0bf0181fa57c175b217bc35531b078d62fc20986c716c")
                    .unwrap(),
            )
            .unwrap(),
            vtxindex: 13,
            block_height: 124,
            burn_header_hash: BurnchainHeaderHash::from_hex(
                "0000000000000000000000000000000000000000000000000000000000000004",
            )
            .unwrap(),
        };

        let user_burn_1_2 = UserBurnSupportOp {
            address: StacksAddress::new(3, Hash160([3u8; 20])),
            consensus_hash: ConsensusHash::from_bytes(
                &hex_bytes("4444444444444444444444444444444444444444").unwrap(),
            )
            .unwrap(),
            public_key: VRFPublicKey::from_bytes(
                &hex_bytes("a366b51292bef4edd64063d9145c617fec373bceb0758e98cd72becd84d54c7a")
                    .unwrap(),
            )
            .unwrap(),
            block_header_hash_160: Hash160::from_bytes(
                &hex_bytes("7150f635054b87df566a970b21e07030d6444bf2").unwrap(),
            )
            .unwrap(), // 22222....2222
            key_block_ptr: 123,
            key_vtxindex: 456,
            burn_fee: 30000,

            txid: Txid::from_bytes_be(
                &hex_bytes("1d5cbdd276495b07f0e0bf0181fa57c175b217bc35531b078d62fc20986c716c")
                    .unwrap(),
            )
            .unwrap(),
            vtxindex: 14,
            block_height: 124,
            burn_header_hash: BurnchainHeaderHash::from_hex(
                "0000000000000000000000000000000000000000000000000000000000000004",
            )
            .unwrap(),
        };

        let user_burn_2 = UserBurnSupportOp {
            address: StacksAddress::new(4, Hash160([4u8; 20])),
            consensus_hash: ConsensusHash::from_bytes(
                &hex_bytes("4444444444444444444444444444444444444444").unwrap(),
            )
            .unwrap(),
            public_key: VRFPublicKey::from_bytes(
                &hex_bytes("bb519494643f79f1dea0350e6fb9a1da88dfdb6137117fc2523824a8aa44fe1c")
                    .unwrap(),
            )
            .unwrap(),
            block_header_hash_160: Hash160::from_bytes(
                &hex_bytes("037a1e860899a4fa823c18b66f6264d20236ec58").unwrap(),
            )
            .unwrap(), // 22222....2223
            key_block_ptr: 122,
            key_vtxindex: 457,
            burn_fee: 20000,

            txid: Txid::from_bytes_be(
                &hex_bytes("1d5cbdd276495b07f0e0bf0181fa57c175b217bc35531b078d62fc20986c716d")
                    .unwrap(),
            )
            .unwrap(),
            vtxindex: 15,
            block_height: 124,
            burn_header_hash: BurnchainHeaderHash::from_hex(
                "0000000000000000000000000000000000000000000000000000000000000004",
            )
            .unwrap(),
        };

        let user_burn_2_2 = UserBurnSupportOp {
            address: StacksAddress::new(5, Hash160([5u8; 20])),
            consensus_hash: ConsensusHash::from_bytes(
                &hex_bytes("4444444444444444444444444444444444444444").unwrap(),
            )
            .unwrap(),
            public_key: VRFPublicKey::from_bytes(
                &hex_bytes("bb519494643f79f1dea0350e6fb9a1da88dfdb6137117fc2523824a8aa44fe1c")
                    .unwrap(),
            )
            .unwrap(),
            block_header_hash_160: Hash160::from_bytes(
                &hex_bytes("037a1e860899a4fa823c18b66f6264d20236ec58").unwrap(),
            )
            .unwrap(), // 22222....2223
            key_block_ptr: 122,
            key_vtxindex: 457,
            burn_fee: 40000,

            txid: Txid::from_bytes_be(
                &hex_bytes("1d5cbdd276495b07f0e0bf0181fa57c175b217bc35531b078d62fc20986c716c")
                    .unwrap(),
            )
            .unwrap(),
            vtxindex: 16,
            block_height: 124,
            burn_header_hash: BurnchainHeaderHash::from_hex(
                "0000000000000000000000000000000000000000000000000000000000000004",
            )
            .unwrap(),
        };

        let user_burn_nokey = UserBurnSupportOp {
            address: StacksAddress::new(6, Hash160([6u8; 20])),
            consensus_hash: ConsensusHash::from_bytes(
                &hex_bytes("4444444444444444444444444444444444444444").unwrap(),
            )
            .unwrap(),
            public_key: VRFPublicKey::from_bytes(
                &hex_bytes("3f3338db51f2b1f6ac0cf6177179a24ee130c04ef2f9849a64a216969ab60e70")
                    .unwrap(),
            )
            .unwrap(),
            block_header_hash_160: Hash160::from_bytes(
                &hex_bytes("037a1e860899a4fa823c18b66f6264d20236ec58").unwrap(),
            )
            .unwrap(),
            key_block_ptr: 121,
            key_vtxindex: 772,
            burn_fee: 12345,

            txid: Txid::from_bytes_be(
                &hex_bytes("1d5cbdd276495b07f0e0bf0181fa57c175b217bc35531b078d62fc20986c716e")
                    .unwrap(),
            )
            .unwrap(),
            vtxindex: 17,
            block_height: 124,
            burn_header_hash: BurnchainHeaderHash::from_hex(
                "0000000000000000000000000000000000000000000000000000000000000004",
            )
            .unwrap(),
        };

        let block_commit_1 = LeaderBlockCommitOp {
            sunset_burn: 0,
            block_header_hash: BlockHeaderHash::from_bytes(
                &hex_bytes("2222222222222222222222222222222222222222222222222222222222222222")
                    .unwrap(),
            )
            .unwrap(),
            new_seed: VRFSeed::from_bytes(
                &hex_bytes("3333333333333333333333333333333333333333333333333333333333333333")
                    .unwrap(),
            )
            .unwrap(),
            parent_block_ptr: 111,
            parent_vtxindex: 456,
            key_block_ptr: 123,
            key_vtxindex: 456,
            memo: vec![0x80],

            burn_fee: 12345,
            input: (Txid([0; 32]), 0),
            apparent_sender: BurnchainSigner::mock_parts(
                AddressHashMode::SerializeP2PKH,
                1,
                vec![StacksPublicKey::from_hex(
                    "02d8015134d9db8178ac93acbc43170a2f20febba5087a5b0437058765ad5133d0",
                )
                .unwrap()],
            ),

            commit_outs: vec![],

            txid: Txid::from_bytes_be(
                &hex_bytes("3c07a0a93360bc85047bbaadd49e30c8af770f73a37e10fec400174d2e5f27cf")
                    .unwrap(),
            )
            .unwrap(),
            vtxindex: 443,
            block_height: 124,
            burn_parent_modulus: (123 % BURN_BLOCK_MINED_AT_MODULUS) as u8,
            burn_header_hash: BurnchainHeaderHash::from_hex(
                "0000000000000000000000000000000000000000000000000000000000000004",
            )
            .unwrap(),
        };

        let block_commit_2 = LeaderBlockCommitOp {
            sunset_burn: 0,
            block_header_hash: BlockHeaderHash::from_bytes(
                &hex_bytes("2222222222222222222222222222222222222222222222222222222222222223")
                    .unwrap(),
            )
            .unwrap(),
            new_seed: VRFSeed::from_bytes(
                &hex_bytes("3333333333333333333333333333333333333333333333333333333333333334")
                    .unwrap(),
            )
            .unwrap(),
            parent_block_ptr: 112,
            parent_vtxindex: 111,
            key_block_ptr: 122,
            key_vtxindex: 457,
            memo: vec![0x80],

            burn_fee: 12345,
            input: (Txid([0; 32]), 0),
            apparent_sender: BurnchainSigner::mock_parts(
                AddressHashMode::SerializeP2PKH,
                1,
                vec![StacksPublicKey::from_hex(
                    "02d8015134d9db8178ac93acbc43170a2f20febba5087a5b0437058765ad5133d0",
                )
                .unwrap()],
            ),

            commit_outs: vec![],

            txid: Txid::from_bytes_be(
                &hex_bytes("3c07a0a93360bc85047bbaadd49e30c8af770f73a37e10fec400174d2e5f27d0")
                    .unwrap(),
            )
            .unwrap(),
            vtxindex: 444,
            block_height: 124,
            burn_parent_modulus: (123 % BURN_BLOCK_MINED_AT_MODULUS) as u8,
            burn_header_hash: BurnchainHeaderHash::from_hex(
                "0000000000000000000000000000000000000000000000000000000000000004",
            )
            .unwrap(),
        };

        let block_commit_3 = LeaderBlockCommitOp {
            sunset_burn: 0,
            block_header_hash: BlockHeaderHash::from_bytes(
                &hex_bytes("2222222222222222222222222222222222222222222222222222222222222224")
                    .unwrap(),
            )
            .unwrap(),
            new_seed: VRFSeed::from_bytes(
                &hex_bytes("3333333333333333333333333333333333333333333333333333333333333335")
                    .unwrap(),
            )
            .unwrap(),
            parent_block_ptr: 113,
            parent_vtxindex: 111,
            key_block_ptr: 121,
            key_vtxindex: 10,
            memo: vec![0x80],

            burn_fee: 23456,
            input: (Txid([0; 32]), 0),
            apparent_sender: BurnchainSigner::mock_parts(
                AddressHashMode::SerializeP2PKH,
                1,
                vec![StacksPublicKey::from_hex(
                    "02d8015134d9db8178ac93acbc43170a2f20febba5087a5b0437058765ad5133d0",
                )
                .unwrap()],
            ),

            commit_outs: vec![],

            txid: Txid::from_bytes_be(
                &hex_bytes("301dc687a9f06a1ae87a013f27133e9cec0843c2983567be73e185827c7c13de")
                    .unwrap(),
            )
            .unwrap(),
            vtxindex: 445,
            block_height: 124,
            burn_parent_modulus: (123 % BURN_BLOCK_MINED_AT_MODULUS) as u8,
            burn_header_hash: BurnchainHeaderHash::from_hex(
                "0000000000000000000000000000000000000000000000000000000000000004",
            )
            .unwrap(),
        };

        /*
         You can generate the burn sample ranges with this Python script:
         #!/usr/bin/python

         import sys

         a = eval(sys.argv[1])
         b = eval(sys.argv[2])

         s = '{:0128x}'.format((a * (2**256 - 1)) / b).decode('hex')[::-1];
         l = ['0x{:016x}'.format(int(s[(8*i):(8*(i+1))][::-1].encode('hex'),16)) for i in range(0,(256/8/8))]

         print float(a) / b
         print '{:0128x}'.format((a * (2**256 - 1)) / b)
         print '[' + ', '.join(l) + ']'
        */

        let fixtures: Vec<BurnDistFixture> = vec![
            BurnDistFixture {
                consumed_leader_keys: vec![],
                block_commits: vec![],
                user_burns: vec![],
                res: vec![],
            },
            BurnDistFixture {
                consumed_leader_keys: vec![leader_key_1.clone()],
                block_commits: vec![block_commit_1.clone()],
                user_burns: vec![],
                res: vec![BurnSamplePoint {
                    burns: block_commit_1.burn_fee.into(),
                    median_burn: block_commit_1.burn_fee.into(),
                    range_start: Uint256::zero(),
                    range_end: Uint256::max(),
                    candidate: block_commit_1.clone(),
                    user_burns: vec![],
                }],
            },
            BurnDistFixture {
                consumed_leader_keys: vec![leader_key_1.clone(), leader_key_2.clone()],
                block_commits: vec![block_commit_1.clone(), block_commit_2.clone()],
                user_burns: vec![],
                res: vec![
                    BurnSamplePoint {
                        burns: block_commit_1.burn_fee.into(),
                        median_burn: ((block_commit_1.burn_fee + block_commit_2.burn_fee) / 2)
                            .into(),
                        range_start: Uint256::zero(),
                        range_end: Uint256([
                            0xffffffffffffffff,
                            0xffffffffffffffff,
                            0xffffffffffffffff,
                            0x7fffffffffffffff,
                        ]),
                        candidate: block_commit_1.clone(),
                        user_burns: vec![],
                    },
                    BurnSamplePoint {
                        burns: block_commit_2.burn_fee.into(),
                        median_burn: ((block_commit_1.burn_fee + block_commit_2.burn_fee) / 2)
                            .into(),
                        range_start: Uint256([
                            0xffffffffffffffff,
                            0xffffffffffffffff,
                            0xffffffffffffffff,
                            0x7fffffffffffffff,
                        ]),
                        range_end: Uint256::max(),
                        candidate: block_commit_2.clone(),
                        user_burns: vec![],
                    },
                ],
            },
            BurnDistFixture {
                consumed_leader_keys: vec![leader_key_1.clone(), leader_key_2.clone()],
                block_commits: vec![block_commit_1.clone(), block_commit_2.clone()],
                user_burns: vec![user_burn_noblock.clone()],
                res: vec![
                    BurnSamplePoint {
                        burns: block_commit_1.burn_fee.into(),
                        median_burn: ((block_commit_1.burn_fee + block_commit_2.burn_fee) / 2)
                            .into(),
                        range_start: Uint256::zero(),
                        range_end: Uint256([
                            0xffffffffffffffff,
                            0xffffffffffffffff,
                            0xffffffffffffffff,
                            0x7fffffffffffffff,
                        ]),
                        candidate: block_commit_1.clone(),
                        user_burns: vec![],
                    },
                    BurnSamplePoint {
                        burns: block_commit_2.burn_fee.into(),
                        median_burn: ((block_commit_1.burn_fee + block_commit_2.burn_fee) / 2)
                            .into(),
                        range_start: Uint256([
                            0xffffffffffffffff,
                            0xffffffffffffffff,
                            0xffffffffffffffff,
                            0x7fffffffffffffff,
                        ]),
                        range_end: Uint256::max(),
                        candidate: block_commit_2.clone(),
                        user_burns: vec![],
                    },
                ],
            },
            BurnDistFixture {
                consumed_leader_keys: vec![leader_key_1.clone(), leader_key_2.clone()],
                block_commits: vec![block_commit_1.clone(), block_commit_2.clone()],
                user_burns: vec![user_burn_nokey.clone()],
                res: vec![
                    BurnSamplePoint {
                        burns: block_commit_1.burn_fee.into(),
                        median_burn: ((block_commit_1.burn_fee + block_commit_2.burn_fee) / 2)
                            .into(),
                        range_start: Uint256::zero(),
                        range_end: Uint256([
                            0xffffffffffffffff,
                            0xffffffffffffffff,
                            0xffffffffffffffff,
                            0x7fffffffffffffff,
                        ]),
                        candidate: block_commit_1.clone(),
                        user_burns: vec![],
                    },
                    BurnSamplePoint {
                        burns: block_commit_2.burn_fee.into(),
                        median_burn: ((block_commit_1.burn_fee + block_commit_2.burn_fee) / 2)
                            .into(),
                        range_start: Uint256([
                            0xffffffffffffffff,
                            0xffffffffffffffff,
                            0xffffffffffffffff,
                            0x7fffffffffffffff,
                        ]),
                        range_end: Uint256::max(),
                        candidate: block_commit_2.clone(),
                        user_burns: vec![],
                    },
                ],
            },
            BurnDistFixture {
                consumed_leader_keys: vec![leader_key_1.clone(), leader_key_2.clone()],
                block_commits: vec![block_commit_1.clone(), block_commit_2.clone()],
                user_burns: vec![
                    user_burn_noblock.clone(),
                    user_burn_1.clone(),
                    user_burn_nokey.clone(),
                ],
                res: vec![
                    BurnSamplePoint {
                        burns: block_commit_1.burn_fee.into(),
                        median_burn: ((block_commit_1.burn_fee + block_commit_2.burn_fee) / 2)
                            .into(),
                        range_start: Uint256::zero(),
                        range_end: Uint256([
                            0xffffffffffffffff,
                            0xffffffffffffffff,
                            0xffffffffffffffff,
                            0x7fffffffffffffff,
                        ]),
                        candidate: block_commit_1.clone(),
                        user_burns: vec![],
                    },
                    BurnSamplePoint {
                        burns: block_commit_2.burn_fee.into(),
                        median_burn: ((block_commit_1.burn_fee + block_commit_2.burn_fee) / 2)
                            .into(),
                        range_start: Uint256([
                            0xffffffffffffffff,
                            0xffffffffffffffff,
                            0xffffffffffffffff,
                            0x7fffffffffffffff,
                        ]),
                        range_end: Uint256::max(),
                        candidate: block_commit_2.clone(),
                        user_burns: vec![],
                    },
                ],
            },
            BurnDistFixture {
                consumed_leader_keys: vec![leader_key_1.clone(), leader_key_2.clone()],
                block_commits: vec![block_commit_1.clone(), block_commit_2.clone()],
                user_burns: vec![
                    user_burn_noblock.clone(),
                    user_burn_1.clone(),
                    user_burn_2.clone(),
                    user_burn_nokey.clone(),
                ],
                res: vec![
                    BurnSamplePoint {
                        burns: block_commit_1.burn_fee.into(),
                        median_burn: ((block_commit_1.burn_fee + block_commit_2.burn_fee) / 2)
                            .into(),
                        range_start: Uint256::zero(),
                        range_end: Uint256([
                            0xffffffffffffffff,
                            0xffffffffffffffff,
                            0xffffffffffffffff,
                            0x7fffffffffffffff,
                        ]),
                        candidate: block_commit_1.clone(),
                        user_burns: vec![],
                    },
                    BurnSamplePoint {
                        burns: block_commit_2.burn_fee.into(),
                        median_burn: ((block_commit_1.burn_fee + block_commit_2.burn_fee) / 2)
                            .into(),
                        range_start: Uint256([
                            0xffffffffffffffff,
                            0xffffffffffffffff,
                            0xffffffffffffffff,
                            0x7fffffffffffffff,
                        ]),
                        range_end: Uint256::max(),
                        candidate: block_commit_2.clone(),
                        user_burns: vec![],
                    },
                ],
            },
            BurnDistFixture {
                consumed_leader_keys: vec![leader_key_1.clone(), leader_key_2.clone()],
                block_commits: vec![block_commit_1.clone(), block_commit_2.clone()],
                user_burns: vec![
                    user_burn_noblock.clone(),
                    user_burn_1.clone(),
                    user_burn_1_2.clone(),
                    user_burn_2.clone(),
                    user_burn_2_2.clone(),
                    user_burn_nokey.clone(),
                ],
                res: vec![
                    BurnSamplePoint {
                        burns: block_commit_1.burn_fee.into(),
                        median_burn: ((block_commit_1.burn_fee + block_commit_2.burn_fee) / 2)
                            .into(),
                        range_start: Uint256::zero(),
                        range_end: Uint256([
                            0xffffffffffffffff,
                            0xffffffffffffffff,
                            0xffffffffffffffff,
                            0x7fffffffffffffff,
                        ]),
                        candidate: block_commit_1.clone(),
                        user_burns: vec![],
                    },
                    BurnSamplePoint {
                        burns: block_commit_2.burn_fee.into(),
                        median_burn: ((block_commit_1.burn_fee + block_commit_2.burn_fee) / 2)
                            .into(),
                        range_start: Uint256([
                            0xffffffffffffffff,
                            0xffffffffffffffff,
                            0xffffffffffffffff,
                            0x7fffffffffffffff,
                        ]),
                        range_end: Uint256::max(),
                        candidate: block_commit_2.clone(),
                        user_burns: vec![],
                    },
                ],
            },
            BurnDistFixture {
                consumed_leader_keys: vec![
                    leader_key_1.clone(),
                    leader_key_2.clone(),
                    leader_key_3.clone(),
                ],
                block_commits: vec![
                    block_commit_1.clone(),
                    block_commit_2.clone(),
                    block_commit_3.clone(),
                ],
                user_burns: vec![
                    user_burn_noblock.clone(),
                    user_burn_1.clone(),
                    user_burn_1_2.clone(),
                    user_burn_2.clone(),
                    user_burn_2_2.clone(),
                    user_burn_nokey.clone(),
                ],
                res: vec![
                    BurnSamplePoint {
                        burns: block_commit_1.burn_fee.into(),
                        median_burn: block_commit_2.burn_fee.into(),
                        range_start: Uint256::zero(),
                        range_end: Uint256([
                            0x3ed94d3cb0a84709,
                            0x0963dded799a7c1a,
                            0x70989faf596c8b65,
                            0x41a3ed94d3cb0a84,
                        ]),
                        candidate: block_commit_1.clone(),
                        user_burns: vec![],
                    },
                    BurnSamplePoint {
                        burns: block_commit_2.burn_fee.into(),
                        median_burn: block_commit_2.burn_fee.into(),
                        range_start: Uint256([
                            0x3ed94d3cb0a84709,
                            0x0963dded799a7c1a,
                            0x70989faf596c8b65,
                            0x41a3ed94d3cb0a84,
                        ]),
                        range_end: Uint256([
                            0x7db29a7961508e12,
                            0x12c7bbdaf334f834,
                            0xe1313f5eb2d916ca,
                            0x8347db29a7961508,
                        ]),
                        candidate: block_commit_2.clone(),
                        user_burns: vec![],
                    },
                    BurnSamplePoint {
                        burns: (block_commit_3.burn_fee).into(),
                        median_burn: block_commit_3.burn_fee.into(),
                        range_start: Uint256([
                            0x7db29a7961508e12,
                            0x12c7bbdaf334f834,
                            0xe1313f5eb2d916ca,
                            0x8347db29a7961508,
                        ]),
                        range_end: Uint256::max(),
                        candidate: block_commit_3.clone(),
                        user_burns: vec![],
                    },
                ],
            },
        ];

        for i in 0..fixtures.len() {
            let f = &fixtures[i];
            eprintln!("Fixture #{}", i);
            let dist = BurnSamplePoint::make_distribution(
                f.block_commits.iter().cloned().collect(),
                f.consumed_leader_keys.iter().cloned().collect(),
                f.user_burns.iter().cloned().collect(),
            );
            assert_eq!(dist, f.res);
        }
    }
}<|MERGE_RESOLUTION|>--- conflicted
+++ resolved
@@ -436,14 +436,9 @@
     use crate::chainstate::stacks::index::TrieHashExtension;
     use crate::chainstate::stacks::StacksPublicKey;
     use crate::core::MINING_COMMITMENT_WINDOW;
-<<<<<<< HEAD
-    use crate::types::chainstate::{BlockHeaderHash, BurnchainHeaderHash};
-    use crate::types::chainstate::{SortitionId, VRFSeed};
-=======
 
     use stacks_common::types::chainstate::{BlockHeaderHash, BurnchainHeaderHash};
     use stacks_common::types::chainstate::{SortitionId, VRFSeed};
->>>>>>> 3e0ba615
 
     struct BurnDistFixture {
         consumed_leader_keys: Vec<LeaderKeyRegisterOp>,
